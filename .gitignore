--- conflicted
+++ resolved
@@ -1,7 +1,4 @@
 *~
-<<<<<<< HEAD
 *.pyc
 */__pycache__/
-=======
-.DS_Store
->>>>>>> d7d59268
+.DS_Store