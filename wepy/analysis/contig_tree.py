"""Classes providing a contig and branching contigs abstractions over
the underlying WepyHDF5 simulation data store.

Routines
--------

ContigTree
Contig

See Also
--------

Notes
-----

References
----------

Examples
--------

"""


import itertools as it
from copy import copy

import networkx as nx
import numpy as np

from wepy.analysis.parents import DISCONTINUITY_VALUE, \
                                  parent_panel, net_parent_table,\
                                  ancestors, sliding_window

# optional dependencies
try:
    import pandas as pd
except ModuleNotFoundError:
    warn("pandas is not installed and that functionality will not work", RuntimeWarning)


# the groups of run records
RESAMPLING = 'resampling'
RESAMPLER = 'resampler'
WARPING = 'warping'
PROGRESS = 'progress'
BC = 'boundary_conditions'

class ContigTree():
<<<<<<< HEAD
    """ """
=======
    """Wraps a WepyHDF5 object and gives access to logical trajectories.

    If `continuations` is given it specifies the (continuing_run_idx,
    continued_run_idx) continuations the contig tree will use. This
    overrides anything in the WepyHDF5 file. Only use this if you know
    what you are doing. If `continuations` is `Ellipsis` the
    continuations from the `WepyHDF5` will be used.

    If `runs` is not `Ellipsis` only these runs will be included in
    the `ContigTree` and the continuations relvant to this subset will
    be used.

    If a valid `decision_class` is given walker lineages will be
    generated. This class is largely useless without this.

    The `boundary_condition_class` is only used in the presence of a
    `decision_class`. A valid `boundary_condition_class` will detect
    the discontinuities in walker trajectories and will automatically
    apply them to divide up logical trajectories. Otherwise, if
    discontinuous boundary condition warping events in data are
    present logical trajectories will have discontinuities in them.


    Parameters
    ----------
    wepy_h5 : closed WepyHDF5 object

    continuations : Ellipsis (use continuations in wepy_h5) or
                    list of continuation pairs
         (Default value = Ellipsis)

    runs : Ellipsis (use all runs in wepy_h5) or
           list of run indices to use
         (Default value = Ellipsis)

    boundary_condition_class : class implementing BoundaryCondition
                               interface
         (Default value = None)


    decision_class : class implementing Decision interface
         (Default value = None)


    Raises
    ------

    Warns
    -----

    Warnings
    --------

    Only set `continuations` if you know what you are doing.

    A `decision_class` must be given to be able to detect cloning and
    merging and get parental lineages.

    Make sure to give the `boundary_condition_class` if there was
    discontinuous warping events in the simulation or else you will
    get erroneous contiguous trajectories.

    See Also
    --------

    Notes
    -----

    References
    ----------

    Examples
    --------

    """

>>>>>>> 88aba2cf

    RESAMPLING_PANEL_KEY = 'resampling_steps'
    PARENTS_KEY = 'parent_idxs'
    DISCONTINUITY_KEY = 'discontinuities'


    def __init__(self, wepy_h5,
                 continuations=Ellipsis,
                 runs=Ellipsis,
                 boundary_condition_class=None,
                 decision_class=None):

        self._graph = nx.DiGraph()

        self._wepy_h5 = wepy_h5

        self._boundary_condition_class=boundary_condition_class
        self._decision_class = decision_class

        # we can optionally specify which continuations to use when
        # creating the contig tree instead of defaulting to the whole file
        self._continuations = set()
        self._run_idxs = set()

        # if specific runs were specified we add them right away, they
        # should be unique
        if runs is Ellipsis:
            self._run_idxs.update(self.wepy_h5.run_idxs)
        elif runs is not None:
            self._run_idxs.update(runs)

        # the continuations also give extra runs to incorporate into
        # this contig tree

        # if it is Ellipsis (...) then we include all runs and all the continuations
        if continuations is Ellipsis:
            self._run_idxs.update(self.wepy_h5.run_idxs)
            self._continuations.update([(a,b) for a, b in self.wepy_h5.continuations])

        # otherwise we make the tree based on the runs in the
        # continuations
        elif continuations is not None:
            # the unique run_idxs
            self._run_idxs.update(it.chain(*self._continuations))

            # the continuations themselves
            self._continuations.update([(a,b) for a, b in continuations])


        # using the wepy_h5 create a tree of the cycles
        self._create_tree()

        self._set_resampling_panels()

        if self._decision_class is not None:
            self._set_parents(self._decision_class)

            if self._boundary_condition_class is not None:
                self._set_discontinuities(self._boundary_condition_class)

    @property
    def graph(self):
<<<<<<< HEAD
        """ """
=======
        """Returns the underlying networkx.DiGraph object. """
>>>>>>> 88aba2cf
        return self._graph

    @property
    def decision_class(self):
        """ """
        return self._decision_class

    @property
    def boundary_condition_class(self):
        """ """
        return self._boundary_condition_class

    def _create_tree(self):
        """ """

        # first go through each run without continuations
        for run_idx in self._run_idxs:
            n_cycles = self.wepy_h5.num_run_cycles(run_idx)

            # make all the nodes for this run
            nodes = [(run_idx, step_idx) for step_idx in range(n_cycles)]
            self.graph.add_nodes_from(nodes)

            # the same for the edges
            edge_node_idxs = list(zip(range(1, n_cycles), range(n_cycles - 1)))

            edges = [(nodes[a], nodes[b]) for a, b in edge_node_idxs]
            self.graph.add_edges_from(edges)

        # after we have added all the nodes and edges for the run
        # subgraphs we need to connect them together with the
        # information in the contig tree.
        for edge_source, edge_target in self._continuations:

            # for the source node (the restart run) we use the run_idx
            # from the edge source node and the index of the first
            # cycle
            source_node = (edge_source, 0)

            # for the target node (the run being continued) we use the
            # run_idx from the edge_target and the last cycle index in
            # the run
            target_node = (edge_target, self.wepy_h5.num_run_cycles(edge_target)-1)

            # make the edge
            edge = (source_node, target_node)

            # add this connector edge to the network
            self.graph.add_edge(*edge)

    def _set_resampling_panels(self):
        """ """

        # then get the resampling tables for each cycle and put them
        # as attributes to the appropriate nodes
        for run_idx in self.run_idxs:

            run_resampling_panel = self.wepy_h5.run_resampling_panel(run_idx)

            # add each cycle of this panel to the network by adding
            # them in as nodes with the resampling steps first
            for step_idx, step in enumerate(run_resampling_panel):
                node = (run_idx, step_idx)
                self.graph.nodes[node][self.RESAMPLING_PANEL_KEY] = step

    def _set_discontinuities(self, boundary_conditions_class):
        """

        Parameters
        ----------
        boundary_conditions_class :
<<<<<<< HEAD
            

        Returns
        -------
=======
>>>>>>> 88aba2cf

        """

        # initialize the attributes for discontinuities to 0s for no
        # discontinuities
        for node in self.graph.nodes:
            n_walkers = len(self.graph.node[node][self.PARENTS_KEY])
            self.graph.node[node][self.DISCONTINUITY_KEY] = [0 for i in range(n_walkers)]

        #
        for run_idx in self.run_idxs:

            # get the warping records for this run
            warping_records = self.wepy_h5.warping_records([run_idx])

            # just the indices for checking stuff later
            warp_cycle_idxs = set([rec[0] for rec in warping_records])

            # go through the nodes
            for node in self.graph.nodes:
                node_run_idx = node[0]
                node_cycle_idx = node[1]

                # for a node which is in this run and has warp records
                if (node_run_idx == run_idx) and (node_cycle_idx in warp_cycle_idxs):

                    # if there is then we want to apply the
                    # warping records for this cycle to the
                    # discontinuities for this cycle
                    cycle_warp_records = [rec for rec in warping_records
                                          if (rec[0] == node_cycle_idx)]

                    # go through each record and test if it is a
                    # discontinuous warp
                    for rec in cycle_warp_records:

                        # index of the trajectory this warp effected
                        rec_traj_idx = rec[1]

                        # if it is discontinuous we need to mark that,
                        # otherwise do nothing
                        if boundary_conditions_class.warping_discontinuity(rec):

                            self.graph.node[node][self.DISCONTINUITY_KEY][rec_traj_idx] = -1

    def _set_parents(self, decision_class):
        """Determines the net parents for each cycle and sets them in-place to
        the cycle tree given.

        Parameters
        ----------
        decision_class :
<<<<<<< HEAD
            

        Returns
        -------
=======
>>>>>>> 88aba2cf

        """

        # just go through each node individually in the tree
        for node in self.graph.nodes:
            # get the records for each step in this node
            node_recs = self.graph.node[node][self.RESAMPLING_PANEL_KEY]

            # get the node parent table by using the parent panel method
            # on the node records
            node_parent_panel = parent_panel(decision_class, [node_recs])
            # then get the net parents from this parent panel, and slice
            # out the only entry from it
            node_parents = net_parent_table(node_parent_panel)[0]

            # put this back into the self
            self.graph.nodes[node][self.PARENTS_KEY] = node_parents

    @property
    def run_idxs(self):
<<<<<<< HEAD
        """ """
=======
        """Indices of runs in WepyHDF5 used in this contig tree. """
>>>>>>> 88aba2cf
        return self._run_idxs

    @property
    def continuations(self):
        """ """
        return self._continuations

    @property
    def wepy_h5(self):
        """ """
        return self._wepy_h5

    def contig_trace_to_run_trace(self, contig_trace, contig_walker_trace):
        """Combine a contig trace and a walker trace.

        Parameters
        ----------
        contig_trace : list of tuples of the form (run_idx, cycle_idx)

        contig_walker_trace : list of tuples of the form (traj_idx, cycle_idx)

        Returns
        -------

        run_trace : list of tuples of the form (run_idx, traj_idx, cylce_idx)

        Parameters
        ----------
        contig_trace :
            
        contig_walker_trace :
            

        Returns
        -------

        """

        trace = []

        for frame_idx, contig_el in enumerate(contig_trace):

            run_idx, cycle_idx = contig_el
            traj_idx = contig_walker_trace[frame_idx][0]
            frame = (run_idx, traj_idx, cycle_idx)
            trace.append(frame)

        return trace


    def contig_to_run_trace(self, contig, contig_trace):
        """Convert a run listing and a trace through contigs to a full trace indexing
        individual frames.

        Parameters
        ----------
        contig : list of run indices

        contig_trace : list of tuples of the form (traj_idx, cycle_idx)

        Returns
        -------

        run_trace : list of tuples of the form (run_idx, traj_idx, cylce_idx)

        Parameters
        ----------
        contig :
            
        contig_trace :
            

        Returns
        -------

        """

        # go through the contig and get the lengths of the runs that
        # are its components, and slice that many trace elements and
        # build up the new trace
        runs_trace = []
        cum_n_frames = 0
        for run_idx in contig:

            # number of frames in this run
            n_frames = self.wepy_h5.num_run_cycles(run_idx)

            # get the contig trace elements for this run
            contig_trace_elements = contig_trace[cum_n_frames : n_frames + cum_n_frames]

            # convert the cycle_idxs to the run indexing and add a run_idx to each
            run_trace_elements = [(run_idx, traj_idx, contig_cycle_idx - cum_n_frames)
                                  for traj_idx, contig_cycle_idx in contig_trace_elements]

            # add these to the trace
            runs_trace.extend(run_trace_elements)

            # then increase the cumulative n_frames for the next run
            cum_n_frames += n_frames

        return run_trace_elements

    def contig_cycle_idx(self, run_idx, cycle_idx):

<<<<<<< HEAD
        """Get the contig cycle idx for a (run_idx, cycle_idx) pair.

        Parameters
        ----------
        run_idx :
            
        cycle_idx :
            
=======
        """ Convert an in-run cycle index to an in-contig cyle_idx.

        Parameters
        ----------
        run_idx : index of a run in the contig tree

        cycle_idx : index of a cycle index within a run
>>>>>>> 88aba2cf

        Returns
        -------

<<<<<<< HEAD
=======
        contig_cycle_idx : the cycle idx in the contig

>>>>>>> 88aba2cf
        """

        # make the contig trace
        contig_trace = self.get_branch_trace(run_idx, cycle_idx)

        # get the length and subtract one for the index
        return len(contig_trace) - 1


    def get_branch_trace(self, run_idx, cycle_idx, start_contig_idx=0):
        """Get a trace for a branch of the contig tree from an end point back
        to a set point (defaults to root of contig tree).

        Parameters
        ----------
        run_idx : list
            list of tuples of the form (run_idx, cycle_idx)

        cycle_idx : int
            in-contig cycle index

        start_contig_idx : int, optional
            The in-contig cycle index where the "root" of the branch will start
             (Default value = 0)

        Returns
        -------

        contig_trace
            list of tuples of the form (run_idx, cycle_idx)

        Parameters
        ----------
        run_idx :
            
        cycle_idx :
            
        start_contig_idx :
             (Default value = 0)

        Returns
        -------

        """

        assert start_contig_idx >= 0, "start_contig_idx must be a valid index"

        # initialize the current node
        curr_node = (run_idx, cycle_idx)

        # make a trace of this contig
        contig_trace = [curr_node]

        # stop the loop when we reach the root of the cycle tree
        at_root = False
        while not at_root:

            # first we get the cycle node previous to this one because it
            # has the parents for the current node
            parent_nodes = list(self.graph.adj[curr_node].keys())

            # if there is no parent then this is the root of the
            # cycle_tree and we should stop after this step of the loop
            if len(parent_nodes) == 0:
                at_root = True

            # or else we put the node into the contig trace
            else:
                parent_node = parent_nodes[0]
                contig_trace.insert(0, parent_node)

                # if there are any parents there should only be one, since it is a tree
                prev_node = parent_nodes[0]

                # then update the current node to the previous one
                curr_node = prev_node

        return contig_trace

    def trace_parent_table(self, contig_trace):
        """Given a contig trace returns a parent table for that contig.

        Parameters
        ----------
<<<<<<< HEAD
        contig_trace :
            
=======
        contig_trace : list
>>>>>>> 88aba2cf

        Returns
        -------

<<<<<<< HEAD
=======
        parent_table

>>>>>>> 88aba2cf
        """

        parent_table = []
        for run_idx, cycle_idx in contig_trace:
            parent_idxs = self.graph.node[(run_idx, cycle_idx)][self.PARENTS_KEY]
            parent_table.append(parent_idxs)

        return parent_table


    @classmethod
    def _tree_leaves(cls, root, tree):
        """

        Parameters
        ----------
        root :
            
        tree :
            

        Returns
        -------

        """

        # traverse the tree away from the root node until a branch point
        # is found then iterate over the subtrees from there and
        # recursively call this function on them
        branch_child_nodes = []
        curr_node = root
        leaves = []
        leaf_found = False
        while (len(branch_child_nodes) == 0) and (not leaf_found):

            # get the child nodes
            child_nodes = list(tree.adj[curr_node].keys())

            # if there is more than one child node, the current node is a
            # branch node
            if len(child_nodes) > 1:

                # we will use the branch child nodes as the roots of the
                # next recursion level
                branch_child_nodes = child_nodes

            # if there are no children then this is a leaf node
            elif len(child_nodes) == 0:
                # set the current node as the only leaf
                leaves = [curr_node]

                # and break out of the loop
                leaf_found = True

            # otherwise reset the current node
            else:
                # there will only be one child node
                curr_node = child_nodes[0]

        # this will run if any child nodes were found to find more leaves,
        # which won't happen when the loop ended upon finding a leaf node
        for branch_child_node in branch_child_nodes:
            branch_leaves = cls._tree_leaves(branch_child_node, tree)
            leaves.extend(branch_leaves)

        return leaves

    def _subtree_leaves(self, root):
        """

        Parameters
        ----------
        root :
            

        Returns
        -------

        """

        # get the subtree given the root
        subtree = self.get_subtree(root)

        # get the reversed directions of the cycle tree as a view, we
        # don't need a copy
        rev_tree = subtree.reverse(copy=False)

        # then we use the adjacencies to find the last node in the network
        # using a recursive algorithm
        leaves = self._tree_leaves(root, rev_tree)

        return leaves

    def leaves(self):
        """All of the leaves of the contig forest"""
        leaves = []
        for root in self.roots():
            subtree_leaves = self._subtree_leaves(root)
            leaves.extend(subtree_leaves)

        return leaves

    def _subtree_root(self, node):
        """Given a node find the root of the tree it is on

        Parameters
        ----------
        node :
            

        Returns
        -------

        """

        curr_node = node

        # we also get the adjacent nodes for this node
        adj_nodes = list(self.graph.adj[curr_node].keys())

        # there should only be one node in the dict
        assert len(adj_nodes) <= 1, "There should be at most 1 edge"

        # then we use this node as the starting point to move back to the
        # root, we end when there is no adjacent node
        while len(adj_nodes) > 0:

            # we take another step backwards, and choose the node in the
            # adjacency
            adj_nodes = list(self.graph.adj[curr_node])

            # there should only be 1 or none nodes
            assert len(adj_nodes) <= 1, "There should be at most 1 edge"

            # and reset the current node
            try:
                curr_node = adj_nodes[0]
            except IndexError:
                # this happens when this is the last node, inelegant apologies
                pass

        return curr_node

    def roots(self):
        """ """

        subtree_roots = []
        for subtree in self.subtrees():
            # use a node from the subtree to get the root
            node = next(subtree.adjacency())[0]
            subtree_root = self._subtree_root(node)
            subtree_roots.append(subtree_root)

        return subtree_roots

    def subtrees(self):
        """ """

        subtree_nxs = []
        for component_nodes in nx.weakly_connected_components(self.graph):

            # actually get the subtree from the main tree
            subtree = self.graph.subgraph(component_nodes)

            subtree_nxs.append(subtree)

        return subtree_nxs

    def get_subtree(self, node):
        """

        Parameters
        ----------
        node :
            

        Returns
        -------

        """

        # get all the subtrees
        subtrees = self.subtrees()

        # see which tree the node is in
        for subtree in subtrees:

            # if the node is in it this is the subtree it is in so
            # just return it
            if node in subtree:
                return subtree

    def contig_sliding_windows(self, contig_trace, window_length):
        """Given a contig trace (run_idx, cycle_idx) get the sliding windows
        over it (traj_idx, cycle_idx).

        Parameters
        ----------
        contig_trace :
            
        window_length :
            

        Returns
        -------

        """

        # make a parent table for the contig trace
        parent_table = self.trace_parent_table(contig_trace)

        # this gives you windows of trace elements (traj_idx, cycle_idx)
        windows = sliding_window(parent_table, window_length)

        return windows

    def sliding_contig_windows(self, window_length):
        """

        Parameters
        ----------
        window_length :
            

        Returns
        -------

        """

        assert window_length > 1, "window length must be greater than one"

        # we can deal with each tree in this forest of trees separately,
        # that is runs that are not connected
        contig_windows = []
        for root in self.roots():

            # get the contig windows for the individual tree
            subtree_contig_windows = self._subtree_sliding_contig_windows(root, window_length)

            contig_windows.extend(subtree_contig_windows)

        return contig_windows

    def _subtree_sliding_contig_windows(self, subtree_root, window_length):
        """

        Parameters
        ----------
        subtree_root :
            
        window_length :
            

        Returns
        -------

        """

        # to generate all the sliding windows over a connected cycle tree
        # it is useful to think of it as a braid, since within this tree
        # there is a forest of trees which are the lineages of the
        # walkers. To simplify things we can first generate window traces
        # over the cycle tree (ignoring the fine structure of the walkers),
        # which is a very similar process as to the original process of
        # the sliding windows over trees, and then treat each window trace
        # as it's own parent table, which can then be treated using the
        # original sliding window algorithm. As long as the correct contig
        # traces are generated this will be no problem, and all that is
        # left is to translate the cycle idxs properly such that the
        # windows generated are inter-run traces i.e. lists of tuples of
        # the form (run_idx, traj_idx, cycle_idx) where traj_idx and
        # cycle_idx are internal to the run specified by run_idx.

        # so we want to construct a list of contig windows, which are
        # traces with components (run_idx, cycle_idx)
        contig_windows = []

        # to do this we start at the leaves of the cycle tree, but first
        # we have to find them. The cycle tree should be directed with
        # edges pointing towards parents. Since we are working with a
        # single tree, we have a single root and we can just reverse the
        # directions of the edges and recursively walk the tree until we
        # find nodes with no adjacent edges

        # first we need to find the leaves for this subtree
        leaves = self._subtree_leaves(subtree_root)

        # now we use these leaves to move backwards in the tree with the
        # window length to get contiguous segments
        contig_windows = []

        # starting with the leaf nodes we generate contig trace windows
        # until the last nodes are the same as other windows from other
        # leaves, i.e. until a branch point has been arrived at between 2
        # or more leaf branches. To do this we start at the leaf of the
        # longest spanning contig and make windows until the endpoint is
        # no longer the largest contig cycle index. Then we alternate
        # between them until we find they have converged

        # initialize the list of active branches all going back to the
        # root
        branch_contigs = [self.get_branch_trace(*leaf) for leaf in leaves]

        done = False
        while not done:

            # make a window for the largest endpoint, no need to break
            # ties since the next iteration will get it
            contig_lengths = [len(contig) for contig in branch_contigs]
            longest_branch_idx = np.argmax(contig_lengths)

            # if the branch is not long enough for the window we end this
            # process
            if window_length > len(branch_contigs[longest_branch_idx]):
                done = True

            # otherwise we get the next window and do the other processing
            else:
                # get the next window for this branch
                window = branch_contigs[longest_branch_idx][-window_length:]

                contig_windows.append(window)

                # pop the last element off of this branch contig
                last_node = branch_contigs[longest_branch_idx].pop()

                # if there are any other branches of the same length that have
                # this as their last node then we have reached a branch point
                # and that other branch must be eliminated
                for branch_idx, branch_contig in enumerate(branch_contigs):

                    # compare the last node in contig and if it is the same as
                    # the node that was just used as a window end
                    if branch_contig[-1] == last_node:
                        # this branch is the same so we just get rid of it
                        _ = branch_contigs.pop(branch_idx)

        return contig_windows

    def sliding_windows(self, window_length):
        """All the sliding windows (run_idx, traj_idx, cycle_idx) for all
        contig windows in the contig tree

        Parameters
        ----------
        window_length :
            

        Returns
        -------

        """

        # get all of the contig traces for these trees
        contig_traces = self.sliding_contig_windows(window_length)

        # for each of these we generate all of the actual frame sliding windows
        windows = []
        for contig_trace in contig_traces:

            # these are windows of trace element (traj_idx, cycle_idx)
            # all over this contig
            contig_windows = self.contig_sliding_windows(contig_trace, window_length)

            # convert those traces to the corresponding (run_idx, traj_idx, cycle_idx)
            # trace
            for contig_window in contig_windows:
                run_trace_window = self.contig_trace_to_run_trace(contig_trace, contig_window)
                windows.append(run_trace_window)

        return windows

    @classmethod
    def _spanning_paths(cls, edges, root):
        """

        Parameters
        ----------
        edges :
            
        root :
            

        Returns
        -------

        """

        # nodes targetting this root
        root_sources = []

        # go through all the edges and find those with this
        # node as their target
        for edge_source, edge_target in edges:

            # check if the target_node we are looking for matches
            # the edge target node
            if root == edge_target:

                # if this root is a target of the source add it to the
                # list of edges targetting this root
                root_sources.append(edge_source)

        # from the list of source nodes targetting this root we choose
        # the lowest index one, so we sort them and iterate through
        # finding the paths starting from it recursively
        root_paths = []
        root_sources.sort()
        for new_root in root_sources:

            # add these paths for this new root to the paths for the
            # current root
            root_paths.extend(cls._spanning_paths(edges, new_root))

        # if there are no more sources to this root it is a leaf node and
        # we terminate recursion, by not entering the loop above, however
        # we manually generate an empty list for a path so that we return
        # this "root" node as a leaf, for default.
        if len(root_paths) < 1:
            root_paths = [[]]

        final_root_paths = []
        for root_path in root_paths:
            final_root_paths.append([root] + root_path)

        return final_root_paths

    def spanning_contig_traces(self):
        """Returns a list of all possible spanning contigs given the
        continuations present in this file. Contigs are a list of runs
        in the order that makes a continuous set of data. Spanning
        contigs are always as long as possible, thus all must start
        from a root and end at a leaf node.
        
        This algorithm always returns them in a canonical order (as
        long as the runs are not rearranged after being added). This
        means that the indices here are the indices of the contigs.
        
        Contigs can in general are any such path drawn from what we
        call the "contig tree" which is the tree (or forest of trees)
        generated by the directed edges of the 'continuations'. They
        needn't be spanning from root to leaf.

        Parameters
        ----------

        Returns
        -------

        """

        spanning_contig_traces = []
        # roots should be sorted already, so we just iterate over them
        for root in self.roots():

            # get the spanning paths by passing the continuation edges
            # and this root to this recursive static method
            root_spanning_contigs = self._spanning_paths(self.graph.edges, root)

            spanning_contig_traces.extend(root_spanning_contigs)

        return spanning_contig_traces

    @classmethod
    def _contig_trace_to_contig_runs(cls, contig_trace):
        """

        Parameters
        ----------
        contig_trace :
            

        Returns
        -------

        """

        contig_runs = []
        for run_idx, cycle_idx in contig_trace:

            if not run_idx in contig_runs:
                contig_runs.append(run_idx)
            else:
                pass

        return contig_runs

    @classmethod
    def _contig_runs_to_continuations(cls, contig_runs):
        """

        Parameters
        ----------
        contig_runs :
            

        Returns
        -------

        """

        continuations = []
        for i in range(len(contig_runs) - 1, 0, -1):
            continuations.append([contig_runs[i], contig_runs[i-1]])

        return continuations

    @classmethod
    def _continuations_to_contig_runs(cls, continuations):
        """

        Parameters
        ----------
        continuations :
            

        Returns
        -------

        """

        if len(continuations) == 0:
            return []

        continuations = list(copy(continuations))
        continuations.sort()

        contig_runs = []
        for next_run, continued_run in continuations:
            contig_runs.append(continued_run)

        contig_runs.append(continuations[-1][0])


        # since this is only valid if the continuations don't form a
        # tree check that we didn't put the same number in twice,
        # which this would indicate, fail if true
        assert len(set(contig_runs)) == len(contig_runs), \
            "this is not a single contig"

        return contig_runs

    def make_contig(self, contig_trace):
        """

        Parameters
        ----------
        contig_trace :
            

        Returns
        -------

        """

        # get the runs and continuations for just this contig

        # get the contig as the sequence of run idxs
        contig_runs = self._contig_trace_to_contig_runs(contig_trace)

        # then convert to continuations
        continuations = self._contig_runs_to_continuations(contig_runs)

        return Contig(self.wepy_h5,
                      runs=contig_runs,
                      continuations=continuations,
                      boundary_condition_class=self.boundary_condition_class,
                      decision_class=self.decision_class)


class Contig(ContigTree):
    """ """

    def __init__(self, wepy_h5,
                 **kwargs):

        # use the superclass initialization
        super().__init__(wepy_h5, **kwargs)

        # check that the result is a single contig
        assert len(self.spanning_contig_traces()) == 1, \
            "continuations given do not form a single contig"

        # if so we add some useful attributes valid for only a
        # standalone contig

        # the contig_trace
        self._contig_trace = self.spanning_contig_traces()[0]

        # TODO this should not be part of the API in the future since
        # we don't want to have the run_idxs alone be how contigs are
        # defined (since we want contigs to be able to go to different
        # runs from the middle of other runs), in any case that is how
        # it is implemented now and there is no reason to change it
        # now, so we keep it hidden

        # the run idxs of the contig
        if len(self.contig_trace) > 1:
            self._contig_run_idxs = self._continuations_to_contig_runs(self.continuations)
        # if there is only 1 run we set it like this
        else:
            self._contig_run_idxs = list(self.run_idxs)


    @property
    def contig_trace(self):
        """ """
        return self._contig_trace

    @property
    def n_cycles(self):
        """ """
        return len(self.contig_trace)


    def contig_fields(self, fields):
        """

        Parameters
        ----------
        fields :
            

        Returns
        -------

        """

        return self.wepy_h5.get_contig_trace_fields(self.contig_trace, fields)

    def records(self, record_key):
        """

        Parameters
        ----------
        record_key :
            

        Returns
        -------

        """
        return self.wepy_h5.run_contig_records(self._contig_run_idxs, record_key)

    def records_dataframe(self, record_key):
        """

        Parameters
        ----------
        record_key :
            

        Returns
        -------

        """
        return self.wepy_h5.run_contig_records_dataframe(self._contig_run_idxs, record_key)

    # resampling
    def resampling_records(self):
        """ """

        return self.records(RESAMPLING)

    def resampling_records_dataframe(self):
        """ """

        return pd.DataFrame(self.resampling_records())

    # resampler records
    def resampler_records(self):
        """ """

        return self.records(RESAMPLER)

    def resampler_records_dataframe(self):
        """ """

        return pd.DataFrame(self.resampler_records())

    # warping
    def warping_records(self):
        """ """

        return self.records(WARPING)

    def warping_records_dataframe(self):
        """ """

        return pd.DataFrame(self.warping_records())

    # boundary conditions
    def bc_records(self):
        """ """

        return self.records(BC)

    def bc_records_dataframe(self):
        """ """

        return pd.DataFrame(self.bc_records())

    # progress
    def progress_records(self):
        """ """

        return self.records(PROGRESS)

    def progress_records_dataframe(self):
        """ """

        return pd.DataFrame(self.progress_records())


    # resampling panel
    def resampling_panel(self):
        """ """

        return self.wepy_h5.contig_resampling_panel(self._contig_run_idxs)


    def parent_table(self):
        """ """

        return self.trace_parent_table(self.contig_trace)<|MERGE_RESOLUTION|>--- conflicted
+++ resolved
@@ -47,9 +47,6 @@
 BC = 'boundary_conditions'
 
 class ContigTree():
-<<<<<<< HEAD
-    """ """
-=======
     """Wraps a WepyHDF5 object and gives access to logical trajectories.
 
     If `continuations` is given it specifies the (continuing_run_idx,
@@ -126,7 +123,6 @@
 
     """
 
->>>>>>> 88aba2cf
 
     RESAMPLING_PANEL_KEY = 'resampling_steps'
     PARENTS_KEY = 'parent_idxs'
@@ -189,21 +185,15 @@
 
     @property
     def graph(self):
-<<<<<<< HEAD
-        """ """
-=======
         """Returns the underlying networkx.DiGraph object. """
->>>>>>> 88aba2cf
         return self._graph
 
     @property
     def decision_class(self):
-        """ """
         return self._decision_class
 
     @property
     def boundary_condition_class(self):
-        """ """
         return self._boundary_condition_class
 
     def _create_tree(self):
@@ -265,13 +255,6 @@
         Parameters
         ----------
         boundary_conditions_class :
-<<<<<<< HEAD
-            
-
-        Returns
-        -------
-=======
->>>>>>> 88aba2cf
 
         """
 
@@ -324,13 +307,6 @@
         Parameters
         ----------
         decision_class :
-<<<<<<< HEAD
-            
-
-        Returns
-        -------
-=======
->>>>>>> 88aba2cf
 
         """
 
@@ -351,11 +327,7 @@
 
     @property
     def run_idxs(self):
-<<<<<<< HEAD
-        """ """
-=======
         """Indices of runs in WepyHDF5 used in this contig tree. """
->>>>>>> 88aba2cf
         return self._run_idxs
 
     @property
@@ -381,16 +353,6 @@
         -------
 
         run_trace : list of tuples of the form (run_idx, traj_idx, cylce_idx)
-
-        Parameters
-        ----------
-        contig_trace :
-            
-        contig_walker_trace :
-            
-
-        Returns
-        -------
 
         """
 
@@ -420,16 +382,6 @@
         -------
 
         run_trace : list of tuples of the form (run_idx, traj_idx, cylce_idx)
-
-        Parameters
-        ----------
-        contig :
-            
-        contig_trace :
-            
-
-        Returns
-        -------
 
         """
 
@@ -460,16 +412,6 @@
 
     def contig_cycle_idx(self, run_idx, cycle_idx):
 
-<<<<<<< HEAD
-        """Get the contig cycle idx for a (run_idx, cycle_idx) pair.
-
-        Parameters
-        ----------
-        run_idx :
-            
-        cycle_idx :
-            
-=======
         """ Convert an in-run cycle index to an in-contig cyle_idx.
 
         Parameters
@@ -477,16 +419,12 @@
         run_idx : index of a run in the contig tree
 
         cycle_idx : index of a cycle index within a run
->>>>>>> 88aba2cf
-
-        Returns
-        -------
-
-<<<<<<< HEAD
-=======
+
+        Returns
+        -------
+
         contig_cycle_idx : the cycle idx in the contig
 
->>>>>>> 88aba2cf
         """
 
         # make the contig trace
@@ -517,18 +455,6 @@
 
         contig_trace
             list of tuples of the form (run_idx, cycle_idx)
-
-        Parameters
-        ----------
-        run_idx :
-            
-        cycle_idx :
-            
-        start_contig_idx :
-             (Default value = 0)
-
-        Returns
-        -------
 
         """
 
@@ -571,21 +497,13 @@
 
         Parameters
         ----------
-<<<<<<< HEAD
-        contig_trace :
-            
-=======
         contig_trace : list
->>>>>>> 88aba2cf
-
-        Returns
-        -------
-
-<<<<<<< HEAD
-=======
+
+        Returns
+        -------
+
         parent_table
 
->>>>>>> 88aba2cf
         """
 
         parent_table = []
