--- conflicted
+++ resolved
@@ -1370,11 +1370,7 @@
         # if not we count the number of atoms in the topology
         if self._main_rep_idxs is None:
             self._n_coords = _json_top_atom_count(self.topology)
-<<<<<<< HEAD
-            self._main_rep_idxs = self._n_coords
-=======
             self._main_rep_idxs = list(range(self._n_coords))
->>>>>>> e32d4f89
         else:
             self._n_coords = len(self._main_rep_idxs)
 
