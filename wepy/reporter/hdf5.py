--- conflicted
+++ resolved
@@ -21,14 +21,11 @@
                  units=None,
                  sparse_fields=None,
                  feature_shapes=None, feature_dtypes=None,
-<<<<<<< HEAD
-                 n_dims=None
-=======
+                 n_dims=None,
                  main_rep_idxs=None,
                  all_atoms_rep_freq=None,
                  # dictionary of alt_rep keys and a tuple of (idxs, freq)
                  alt_reps=None
->>>>>>> cd4305e5
                  ):
 
         super().__init__(file_path, mode=mode)
@@ -103,13 +100,9 @@
                                 sparse_fields=list(self.sparse_fields.keys()),
                                 feature_shapes=self.feature_shapes,
                                 feature_dtypes=self.feature_dtypes,
-<<<<<<< HEAD
-                                n_dims=self.n_dims)
-=======
+                                n_dims=self.n_dims,
                                 main_rep_idxs=self.main_rep_idxs,
                                 alt_reps=self.alt_reps_idxs)
->>>>>>> cd4305e5
-
 
         with self.wepy_h5:
             # initialize a new run
