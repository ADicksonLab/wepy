import numpy as np

from wepy.reporter.reporter import FileReporter
from wepy.hdf5 import WepyHDF5

class WepyHDF5Reporter(FileReporter):

    def __init__(self, file_path, mode='a',
                 save_fields=None,
                 decisions=None, instruction_dtypes=None,
                 resampling_aux_dtypes=None, resampling_aux_shapes=None,
                 warp_dtype=None,
                 warp_aux_dtypes=None, warp_aux_shapes=None,
                 bc_dtype=None,
                 bc_aux_dtypes=None, bc_aux_shapes=None,
                 topology=None,
                 units=None,
                 sparse_fields=None,
                 feature_shapes=None, feature_dtypes=None,
                 ):

        super().__init__(file_path, mode=mode)
        self.wepy_run_idx = None
        self._tmp_topology = topology
        # which fields from the walker to save, if None then save all of them
        self.save_fields = save_fields
        self.decisions = decisions
        self.instruction_dtypes = instruction_dtypes
        self.warp_dtype = warp_dtype
        self.bc_dtype = bc_dtype
        self.resampling_aux_dtypes = resampling_aux_dtypes
        self.resampling_aux_shapes = resampling_aux_shapes
        self.warp_aux_dtypes = warp_aux_dtypes
        self.warp_aux_shapes = warp_aux_shapes
        self.bc_aux_dtypes = bc_aux_dtypes
        self.bc_aux_shapes = bc_aux_shapes
        # dictionary of sparse_field_name -> int : frequency of cycles
        # to save the field
        self.sparse_fields = sparse_fields
        self.feature_shapes = feature_shapes
        self.feature_dtypes = feature_dtypes

        # if units were given add them otherwise set as an empty dictionary
        if units is None:
            self.units = {}
        else:
            self.units = units


    def init(self):

        # open and initialize the HDF5 file

        self.wepy_h5 = WepyHDF5(self.file_path, mode=self.mode,
                                topology=self._tmp_topology,
                                units=self.units,
                                sparse_fields=list(self.sparse_fields.keys()),
                                feature_shapes=self.feature_shapes,
                                feature_dtypes=self.feature_dtypes)


        with self.wepy_h5:
            # initialize a new run
            run_grp = self.wepy_h5.new_run()
            self.wepy_run_idx = run_grp.attrs['run_idx']

            # initialize the resampling group within this run
            self.wepy_h5.init_run_resampling(self.wepy_run_idx,
                                        self.decisions,
                                        self.instruction_dtypes,
                                        resampling_aux_dtypes=self.resampling_aux_dtypes,
                                        resampling_aux_shapes=self.resampling_aux_shapes)

            # initialize the boundary condition group within this run
            self.wepy_h5.init_run_warp(self.wepy_run_idx, self.warp_dtype,
                                  warp_aux_dtypes=self.warp_aux_dtypes,
                                  warp_aux_shapes=self.warp_aux_shapes)

            # initialize the boundary condition group within this run
            self.wepy_h5.init_run_bc(self.wepy_run_idx,
                                  bc_aux_dtypes=self.bc_aux_dtypes,
                                  bc_aux_shapes=self.bc_aux_shapes)

        # if this was opened in a truncation mode, we don't want to
        # overwrite old runs with future calls to init(). so we
        # change the mode to read/write 'r+'
        if self.mode == 'w':
            self.mode = 'r+'



    def report(self, cycle_idx, walkers,
               warp_records, warp_aux_data,
               bc_records, bc_aux_data,
               resampling_records, resampling_aux_data,
               debug_prints=False):

        n_walkers = len(walkers)

        # determine which fields to save. If there were none specified
        # save all of them
        if self.save_fields is None:
            save_fields = list(walkers[0].dict().keys())
        else:
            save_fields = self.save_fields

        with self.wepy_h5 as wepy_h5:

            # add trajectory data for the walkers
            for walker_idx, walker in enumerate(walkers):

                walker_data = walker.dict()
                # iterate through the feature vectors of the walker (fields)
                for field_path in list(walker_data.keys()):

                    # save the field if it is in the list of save_fields
                    if field_path not in save_fields:
                        walker_data.pop(field_path)
                        continue

                    # if the result is None don't save anything
                    if walker_data[field_path] is None:
                        walker_data.pop(field_path)
                        continue

                    # if this is a sparse field we decide
                    # whether it is a valid cycle to save on
                    if field_path in self.sparse_fields:
                        if cycle_idx % self.sparse_fields[field_path] != 0:
                            # this is not a valid cycle so we
                            # remove from the walker_data
                            walker_data.pop(field_path)
                            continue

                    # wrap the feature into another array so
                    # it is the same shape as the array in the
                    # HDF5 i.e. an array of individual feature
                    # vectors
                    walker_data[field_path] = np.array([walker_data[field_path]])

                # save the data to the HDF5 file for this walker

                # check to see if the walker has a trajectory in the run
                if walker_idx in wepy_h5.run_traj_idxs(self.wepy_run_idx):

                    # if it does then append to the trajectory
                    wepy_h5.extend_traj(self.wepy_run_idx, walker_idx,
                                             weights=np.array([[walker.weight]]),
                                             data=walker_data)
                # start a new trajectory
                else:
                    # add the traj for the walker with the data
<<<<<<< HEAD
                    traj_grp = wepy_h5.add_traj(self.wepy_run_idx, weights=np.array([walker.weight]),
                                                     data=walker_data)
=======
                    traj_grp = wepy_h5.add_traj(self.wepy_run_idx, weights=np.array([[walker.weight]]),
                                                     **walker_data)
>>>>>>> 9773efd5
                    # add as metadata the cycle idx where this walker started
                    traj_grp.attrs['starting_cycle_idx'] = cycle_idx



            # if there was warping done by the boundary conditions save those records
            if len(warp_records) > 0:
                # add warp records
                wepy_h5.add_cycle_warp_records(self.wepy_run_idx, warp_records)

                # add warp data
                wepy_h5.add_cycle_warp_aux_data(self.wepy_run_idx, warp_aux_data)

            # TODO add boundary condition records
            # wepy_h5.add_bc_records(self.wepy_run_idx, bc_records)
            # if there is any boundary conditions function
            if len(bc_aux_data) > 0:
                # add the auxiliary data from checking boundary conditions
                wepy_h5.add_cycle_bc_aux_data(self.wepy_run_idx, bc_aux_data)

            # add resampling records
            wepy_h5.add_cycle_resampling_records(self.wepy_run_idx, resampling_records)

            # add resampling data
            wepy_h5.add_cycle_resampling_aux_data(self.wepy_run_idx, resampling_aux_data)


    def cleanup(self):

        # it should be already closed at this point but just in case
        if not self.wepy_h5.closed:
            self.wepy_h5.close()<|MERGE_RESOLUTION|>--- conflicted
+++ resolved
@@ -150,13 +150,10 @@
                 # start a new trajectory
                 else:
                     # add the traj for the walker with the data
-<<<<<<< HEAD
+
                     traj_grp = wepy_h5.add_traj(self.wepy_run_idx, weights=np.array([walker.weight]),
                                                      data=walker_data)
-=======
-                    traj_grp = wepy_h5.add_traj(self.wepy_run_idx, weights=np.array([[walker.weight]]),
-                                                     **walker_data)
->>>>>>> 9773efd5
+
                     # add as metadata the cycle idx where this walker started
                     traj_grp.attrs['starting_cycle_idx'] = cycle_idx
 
