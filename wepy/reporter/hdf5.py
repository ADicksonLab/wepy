--- conflicted
+++ resolved
@@ -41,13 +41,10 @@
     def init(self):
 
         # open and initialize the HDF5 file
+
         self.wepy_h5 = WepyHDF5(self.file_path, mode=self.mode,
-<<<<<<< HEAD
                                 topology=self._tmp_topology,  **self.units, **self.kwargs)
-=======
-                                topology=self._tmp_topology,  **self.units)
 
->>>>>>> e32c2ab5
         # save space and delete the temp topology from the attributes
         # del self._tmp_topology
 
@@ -128,9 +125,10 @@
 
             # TODO add boundary condition records
             # wepy_h5.add_bc_records(self.wepy_run_idx, bc_records)
-
-            # add the auxiliary data from checking boundary conditions
-            wepy_h5.add_cycle_bc_aux_data(self.wepy_run_idx, bc_aux_data)
+            # if there is any boundary conditions function
+            if len(bc_aux_data)>0:
+                # add the auxiliary data from checking boundary conditions
+                wepy_h5.add_cycle_bc_aux_data(self.wepy_run_idx, bc_aux_data)
 
             # add resampling records
             wepy_h5.add_cycle_resampling_records(self.wepy_run_idx, resampling_records)
