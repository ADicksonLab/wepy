--- conflicted
+++ resolved
@@ -8,7 +8,6 @@
 import mdtraj as mdj
 
 from wepy.boundary_conditions.boundary import BoundaryConditions
-
 
 class UnbindingBC(BoundaryConditions):
 
@@ -106,15 +105,13 @@
         warp_record = (0,)
 
         # collect the passage time
-<<<<<<< HEAD
-        warp_data = {'passage_time' : np.array([walker.time_value()]),
+
+        time = walker.time_value()
+        warp_data = {'passage_time' : np.array([time]),
                      'warped_walker_weight' : np.array([walker.weight])}
-=======
-        time = walker.time_value()
 
         # make the warp data mapping
-        warp_data = {'passage_time' : np.array([time])}
->>>>>>> 897b7295
+   
 
         return warped_walker, warp_record, warp_data
 
@@ -156,6 +153,7 @@
                 # DEBUG
                 if debug_prints:
                     sys.stdout.write('EXIT POINT observed at {} \n'.format(warp_data['passage_time']))
+                    sys.stdout.write('Warped Walker Weight = {} \n'.format(warp_data['warped_walker_weight']))
 
             # no warping so just return the original walker
             else:
