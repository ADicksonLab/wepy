import sys
import itertools as it
from collections import defaultdict

import numpy as np
import numpy.linalg as la

import mdtraj as mdj

from wepy.boundary_conditions.boundary import BoundaryConditions

class UnbindingBC(BoundaryConditions):

    WARP_INSTRUCT_DTYPE = np.dtype([('target', int)])

    WARP_AUX_DTYPES = {'passage_time' :  np.float, 'warped_walker_weight' : np.float}
    WARP_AUX_SHAPES = {'passage_time' : (1,), 'warped_walker_weight' : (1,)}

    def __init__(self, initial_state=None,
                 cutoff_distance=1.0,
                 topology=None,
                 ligand_idxs=None,
                 binding_site_idxs=None):

        # test input
        assert initial_state is not None, "Must give an initial state"
        assert topology is not None, "Must give a reference topology"
        assert ligand_idxs is not None
        assert binding_site_idxs is not None
        assert type(cutoff_distance) is float

        self.initial_state = initial_state
        self.cutoff_distance = cutoff_distance
        self.topology = topology

        self.ligand_idxs = ligand_idxs
        self.binding_site_idxs = binding_site_idxs

    def _calc_angle(self, v1, v2):
        return np.degrees(np.arccos(np.dot(v1, v2)/(la.norm(v1) * la.norm(v2))))

    def _calc_length(self, v):
        return la.norm(v)


    def _pos_to_array(self, positions):
        n_atoms = self.topology.n_atoms

        xyz = np.zeros((1, n_atoms, 3))

        for i in range(n_atoms):
            xyz[0,i,:] = ([positions[i]._value[0],
                           positions[i]._value[1],
                           positions[i]._value[2]])
        return xyz

    def _calc_min_distance(self, walker):
        # convert box_vectors to angles and lengths for mdtraj
        # calc box length
        cell_lengths = np.array([[self._calc_length(v._value) for v in walker.box_vectors]])

        # TODO order of cell angles
        # calc angles
        cell_angles = np.array([[self._calc_angle(walker.box_vectors._value[i],
                                                 walker.box_vectors._value[j])
                                 for i, j in [(0,1), (1,2), (2,0)]]])

        # make a traj out of it so we can calculate distances through
        # the periodic boundary conditions
        walker_traj = mdj.Trajectory(self._pos_to_array(walker.positions),
                                     topology=self.topology,
                                     unitcell_lengths=cell_lengths,
                                     unitcell_angles=cell_angles)

        # calculate the distances through periodic boundary conditions
        # and get hte minimum distance
        min_distance = np.min(mdj.compute_distances(walker_traj,
                                                    it.product(self.ligand_idxs,
                                                               self.binding_site_idxs)))
        return min_distance

    def check_boundaries(self, walker):

        min_distance = self._calc_min_distance(walker)

        # test to see if the ligand is unbound
        unbound = False
        if min_distance >= self.cutoff_distance:
            unbound = True

        boundary_data = {'min_distance' : min_distance}

        return unbound, boundary_data

    def warp(self, walker):

        # we always start at the initial state
        warped_state = self.initial_state

        # set the initial state into a new walker object with the same
        # weight
        warped_walker = type(walker)(state=warped_state, weight=walker.weight)

        # thus there is only one record
        warp_record = (0,)

        # collect the passage time

        # time is returned as an array because it is a feature of the
        # walker, and domain specific. I.e. domain specific values are
        # of type `array` while weights will always be floats in all
        # applications.
        time = walker.time_value()
        warp_data = {'passage_time' : time,
                     'warped_walker_weight' : np.array([walker.weight])}

        # make the warp data mapping


        return warped_walker, warp_record, warp_data

    def warp_walkers(self, walkers, debug_prints=False):

        new_walkers = []
        warped_walkers_records = []
        cycle_bc_records = []

        # boundary data is collected for each walker every cycle
        cycle_boundary_data = defaultdict(list)
        # warp data is collected each time a warp occurs
        cycle_warp_data = defaultdict(list)

        for walker_idx, walker in enumerate(walkers):
            # check if it is unbound, also gives the minimum distance
            # between guest and host
            unbound, boundary_data = self.check_boundaries(walker)

            # add boundary data for this walker
            for key, value in boundary_data.items():
                cycle_boundary_data[key].append(value)

            # if the walker is unbound we need to warp it
            if unbound:
                # import ipdb; ipdb.set_trace()
                # warp the walker
                warped_walker, warp_record, warp_data = self.warp(walker)

<<<<<<< HEAD
                # save it in the list of new walkers to return
=======
                # save warped_walker in the list of new walkers to return
>>>>>>> b49795d3
                new_walkers.append(warped_walker)

                # save the record of the walker
                warped_walkers_records.append( (walker_idx, warp_record) )

                # save warp data
                for key, value in warp_data.items():
                    cycle_warp_data[key].append(value)

                # DEBUG
                if debug_prints:
                    sys.stdout.write('EXIT POINT observed at {} \n'.format(
                        warp_data['passage_time']))
                    sys.stdout.write('Warped Walker Weight = {} \n'.format(
                        warp_data['warped_walker_weight']))

            # no warping so just return the original walker
            else:
                new_walkers.append(walker)

        # convert aux datas to np.arrays
        for key, value in cycle_warp_data.items():
            cycle_warp_data[key] = np.array(value)
        for key, value in cycle_boundary_data.items():
            cycle_boundary_data[key] = np.array(value)

        return new_walkers, warped_walkers_records, cycle_warp_data, \
                 cycle_bc_records, cycle_boundary_data<|MERGE_RESOLUTION|>--- conflicted
+++ resolved
@@ -145,11 +145,7 @@
                 # warp the walker
                 warped_walker, warp_record, warp_data = self.warp(walker)
 
-<<<<<<< HEAD
-                # save it in the list of new walkers to return
-=======
                 # save warped_walker in the list of new walkers to return
->>>>>>> b49795d3
                 new_walkers.append(warped_walker)
 
                 # save the record of the walker
