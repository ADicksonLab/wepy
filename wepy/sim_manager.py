"""Module for the main simulation management class.

All component class interfaces are set by how the manager interacts
with them.

Managers should implement a three phase protocol for running
simulations:

- init
- run_simulation
- cleanup

The separate `init` method is different than the constructor
`__init__` method and instead calls the special `init` method on all
wepy components (runner, resampler, boundary conditions, and
reporters) at runtime.

This allows for a things that need to be done at runtime before a
simulation begins, e.g. opening files, that you don't want done at
construction time.

This is useful for orchestration because the complete simulation
'image' can be made before runtime (and pickled or otherwise
persisted) without producing external effects.

This is used primarily for reporters, which perform I/O, and work
mappers which may spawn processes.

The `cleanup` method should be called either when the simulation ends
normally as well as when the simulation ends abnormally.

This allows file handles to be closed and processes to be killed at
the end of a simulation and upon failure.


The base methods for running simulations is `run_cycle` which runs
a cycle of weighted ensemble given the state of all the components.

The simulation manager should provide multiple ways of running
simulations depending on if the number of cycles is known up front or
to be determined adaptively (e.g. according to some time limit).

"""

import sys
import time
from copy import deepcopy
import logging

class Manager(object):
    """The class that coordinates wepy simulations.

    The Manager class is the lynchpin of wepy simulations and is where
    all the different components are composed.

    Strictly speaking the Manager defines the interfaces each
    component must provide to function.

    Developers can call `run_cycle` directly but the following
    convenience functions are provided to run many cycles in
    succession as a single 'run' with consecutive cycle idxs:

    - run_simulation_by_time
    - run_simulation

    The corresponding 'continue' run methods will simply pass a run
    index to reporters indicating that the run continues another.

    For these run methods the `init` method is called followed by
    iterative calls to `run_cycle` and finally with a call to
    `cleanup`.

    The order of application of wepy components are:

    - runner
    - boundary_conditions
    - resampler
    - reporters

    """


    REPORT_ITEM_KEYS = ('cycle_idx', 'n_segment_steps',
                        'new_walkers', 'resampled_walkers',
                        'warp_data', 'bc_data', 'progress_data',
                        'resampling_data', 'resampler_data',
                        'worker_segment_times', 'cycle_runner_time',
                        'cycle_bc_time', 'cycle_resampling_time',)
    """Keys of values that will be passed to reporters.

    This indicates the values that the reporters will have access to.
    """

    def __init__(self, init_walkers,
                 runner = None,
                 work_mapper = None,
                 resampler = None,
                 boundary_conditions = None,
                 reporters = None):
        """Constructor for Manager.

        Arguments
        ---------

        init_walkers : list of walkers
            The list of the initial walkers that will be run.

        runner : object implementing the Runner interface
            The runner to be used for propagating sampling segments of walkers.

        work_mapper : object implementing the WorkMapper interface
            The object that will be used to perform a set of runner
            segments in a cycle.

        resampler : object implementing the Resampler interface
            The resampler to be used in the simulation

        boundary_conditions : object implementing BoundaryCondition interface, optional
            The boundary conditions to apply to walkers

        reporters : list of objects implenting the Reporter interface, optional
            Reporters to be used. You should provide these if you want to keep data.

        Warnings
        --------

        While reporters are strictly optional, you probably want to
        provide some because the simulation manager provides no
        utilities for saving data from the simulations except for the
        walkers at the end of a cycle or simulation.

        See Also
        --------
        wepy.reporter.hdf5 : The standard reporter for molecular simulations in wepy.

        wepy.orchestration.orchestrator.Orchestrator : for running simulations with
            checkpointing, restarting, reporter localization, and configuration hotswapping
            with command line interface.

        """

        self.init_walkers = init_walkers
        self.n_init_walkers = len(init_walkers)

        # the runner is the object that runs dynamics
        self.runner = runner
        # the resampler
        self.resampler = resampler
        # object for boundary conditions
        self.boundary_conditions = boundary_conditions

        # the method for writing output
        if reporters is None:
            self.reporters = []
        else:
            self.reporters = reporters

        self.work_mapper = work_mapper


    def run_segment(self, walkers, segment_length):
        """Run a time segment for all walkers using the available workers.

        Maps the work for running each segment for each walker using
        the work mapper.

        Walkers will have the same weights but different states.

        Parameters
        ----------
        walkers : list of walkers
        segment_length : int
            Number of steps to run in each segment.

        Returns
        -------

        new_walkers : list of walkers
           The walkers after the segment of sampling simulation.

        """

        num_walkers = len(walkers)

        logging.info("Starting segment")

        new_walkers = list(self.work_mapper.map(walkers,
                                                (segment_length for i in range(num_walkers)),
                                               )
                          )
        logging.info("Ending segment")

        return new_walkers

    def run_cycle(self, walkers, n_segment_steps, cycle_idx):
<<<<<<< HEAD

        # this one is called to just easily be able to catch all the
        # errors from it so we can cleanup if an error is caught

        try:
            return self._run_cycle(walkers, n_segment_steps, cycle_idx)
        except Exception as err:

            # if we catch any error we want to make sure that run the
            # cleanup for everything. By policy this should make sure
            # all running processes are killed (i.e. does not actually
            # kill processes and the modules should implement this
            # themselves in their cleanup method)
            self.cleanup()

            # then reraise the error
            raise err

    def _run_cycle(self, walkers, n_segment_steps, cycle_idx):
        """
=======
        """Run a full cycle of weighted ensemble simulation using each
        component.

        The order of application of wepy components are:

        - runner
        - boundary_conditions
        - resampler
        - reporters

        The `init` method should have been called before this or
        components may fail.

        This method is not idempotent and will alter the state of wepy
        components.

        The cycle is not kept as a state variable of the simulation
        manager and so myst be provided here. This motivation for this
        is that a cycle index is really a property of a run and runs
        can be composed in many ways and is then handled by
        higher-level methods calling run_cycle.
>>>>>>> 96811393

        Parameters
        ----------
        walkers : list of walkers

        n_segment_steps : int
            Number of steps to run in each segment.

        cycle_idx : int
            The index of this cycle.

        Returns
        -------

        new_walkers : list of walkers
            The resulting walkers of the cycle

        sim_components : list
            The runner, resampler, and boundary conditions
            objects at the end of the cycle.

        See Also
        --------
        run_simulation : To run a simulation by the number of cycles
        run_simulation_by_time

        """

        logging.info("Begin cycle {}".format(cycle_idx))

        # run the segment
        start = time.time()
        new_walkers = self.run_segment(walkers, n_segment_steps)
        end = time.time()
        runner_time = end - start

        logging.info("End cycle {}".format(cycle_idx))

        # boundary conditions should be optional;

        # initialize the warped walkers to the new_walkers and
        # change them later if need be
        warped_walkers = new_walkers
        warp_data = []
        bc_data = []
        progress_data = []
        bc_time = 0.0
        if self.boundary_conditions is not None:

            # apply rules of boundary conditions and warp walkers through space
            start = time.time()
            bc_results  = self.boundary_conditions.warp_walkers(new_walkers,
                                                                cycle_idx)
            end = time.time()
            bc_time = end - start

            # warping results
            warped_walkers = bc_results[0]
            warp_data = bc_results[1]
            bc_data = bc_results[2]
            progress_data = bc_results[3]

            if len(warp_data) > 0:
                logging.info("Returned warp record in cycle {}".format(cycle_idx))



        # resample walkers
        start = time.time()
        resampling_results = self.resampler.resample(warped_walkers)
        end = time.time()
        resampling_time = end - start

        resampled_walkers = resampling_results[0]
        resampling_data = resampling_results[1]
        resampler_data = resampling_results[2]

        # log the weights of the walkers after resampling
        result_template_str = "|".join(["{:^5}" for i in range(self.n_init_walkers + 1)])
        walker_weight_str = result_template_str.format("weight",
            *[round(walker.weight, 3) for walker in resampled_walkers])
        logging.info(walker_weight_str)

        # make a dictionary of all the results that will be reported


        report = {'cycle_idx' : cycle_idx,
                  'new_walkers' : new_walkers,
                  'warp_data' : warp_data,
                  'bc_data' : bc_data,
                  'progress_data' : progress_data,
                  'resampling_data' : resampling_data,
                  'resampler_data' : resampler_data,
                  'n_segment_steps' : n_segment_steps,
                  'worker_segment_times' : self.work_mapper.worker_segment_times,
                  'cycle_runner_time' : runner_time,
                  'cycle_bc_time' : bc_time,
                  'cycle_resampling_time' : resampling_time,
                  'resampled_walkers' : resampled_walkers}

        # check that all of the keys that are specified for this sim
        # manager are present
        assert all([True if rep_key in report else False
                    for rep_key in self.REPORT_ITEM_KEYS])

        # report results to the reporters
        for reporter in self.reporters:
            reporter.report(**report)

        # prepare resampled walkers for running new state changes
        walkers = resampled_walkers


        # we also return a list of the "filters" which are the
        # classes that are run on the initial walkers to produce
        # the final walkers. THis is to satisfy a future looking
        # interface in which the order and components of these
        # filters are completely parametrizable. This may or may
        # not be implemented in a future release of wepy but this
        # interface is assumed by the orchestration classes for
        # making snapshots of the simulations. The receiver of
        # these should perform the copy to make sure they aren't
        # mutated. We don't do this here for efficiency.
        filters = [self.runner, self.boundary_conditions, self.resampler]

        return walkers, filters

    def init(self, num_workers=None, continue_run=None):
        """Initialize wepy configuration components for use at runtime.

        This `init` method is different than the constructor
        `__init__` method and instead calls the special `init` method
        on all wepy components (runner, resampler, boundary
        conditions, and reporters) at runtime.

        This allows for a things that need to be done at runtime before a
        simulation begins, e.g. opening files, that you don't want done at
        construction time.

        It calls the `init` methods on:

        - work_mapper
        - reporters

        Passes the segment_func of the runner and the number of
        workers to the work_mapper.

        Passes the following things to each reporter `init` method:

        - init_walkers
        - runner
        - resampler
        - boundary_conditions
        - work_mapper
        - reporters
        - continue_run

        Parameters
        ----------
        num_workers : int
            The number of workers to use in the work mapper.
             (Default value = None)
        continue_run : int
            Index of a run this one is continuing.
             (Default value = None)

        """


        logging.info("Starting simulation")

        # initialize the work_mapper with the function it will be
        # mapping and the number of workers, this may include things like starting processes
        # etc.
        self.work_mapper.init(segment_func=self.runner.run_segment,
                              num_workers=num_workers)

        # init the reporter
        for reporter in self.reporters:
            reporter.init(init_walkers=self.init_walkers,
                          runner=self.runner,
                          resampler=self.resampler,
                          boundary_conditions=self.boundary_conditions,
                          work_mapper=self.work_mapper,
                          reporters=self.reporters,
                          continue_run=continue_run)

    def cleanup(self):
        """Perform cleanup actions for wepy configuration components.

        Allow components to perform actions before ending the main
        simulation manager process.

        Calls the `cleanup` method on:

        - work_mapper
        - reporters

        Passes nothing to the work mapper.

        Passes the following to each reporter:

        - runner
        - work_mapper
        - resampler
        - boundary_conditions
        - reporters

        """

        # cleanup the mapper
        self.work_mapper.cleanup()

        # cleanup things associated with the reporter
        for reporter in self.reporters:
            reporter.cleanup(runner=self.runner,
                             work_mapper=self.work_mapper,
                             resampler=self.resampler,
                             boundary_conditions=self.boundary_conditions,
                             reporters=self.reporters)


    def run_simulation_by_time(self, run_time, segments_length, num_workers=None):
        """Run a simulation for a certain amount of time.

        This starts timing as soon as this is called. If the time
        before running a new cycle is greater than the runtime the run
        will exit after cleaning up. Once a cycle is started it may
        also run over the wall time.

        All this does is provide a run idx to the reporters, which is
        the run that is intended to be continued. This simulation
        manager knows no details and is left up to the reporters to
        handle this appropriately.

        Parameters
        ----------
        run_time : float
            The time to run in seconds.

        segments_length : int
            The number of steps for each runner segment.

        num_workers : int
            The number of workers to use for the work mapper.
             (Default value = None)

        Returns
        -------
        new_walkers : list of walkers
            The resulting walkers of the cycle

        sim_components : list
            Deep copies of the runner, resampler, and boundary
            conditions objects at the end of the cycle.

        See Also
        --------
        wepy.orchestration.orchestrator.Orchestrator : for running simulations with
            checkpointing, restarting, reporter localization, and configuration hotswapping
            with command line interface.

        """
        start_time = time.time()
        self.init(num_workers=num_workers)
        cycle_idx = 0
        walkers = self.init_walkers
        while time.time() - start_time < run_time:

            logging.info("starting cycle {} at time {}".format(cycle_idx, time.time() - start_time))

            walkers, filters = self.run_cycle(walkers, segments_length, cycle_idx)

            logging.info("ending cycle {} at time {}".format(cycle_idx, time.time() - start_time))

            cycle_idx += 1

        self.cleanup()

        return walkers, deepcopy(filters)

    def run_simulation(self, n_cycles, segment_lengths, num_workers=None):
        """Run a simulation for an explicit number of cycles.

        Parameters
        ----------
        n_cycles : int
            Number of cycles to perform.

        segment_lengths : int
            The number of steps for each runner segment.

        num_workers : int
            The number of workers to use for the work mapper.
             (Default value = None)

        Returns
        -------
        new_walkers : list of walkers
            The resulting walkers of the cycle

        sim_components : list
            Deep copies of the runner, resampler, and boundary
            conditions objects at the end of the cycle.

        See Also
        --------
        wepy.orchestration.orchestrator.Orchestrator : for running simulations with
            checkpointing, restarting, reporter localization, and configuration hotswapping
            with command line interface.

        """

        self.init(num_workers=num_workers)

        walkers = self.init_walkers
        # the main cycle loop
        for cycle_idx in range(n_cycles):
            walkers, filters = self.run_cycle(walkers, segment_lengths[cycle_idx], cycle_idx)

        self.cleanup()

        return walkers, deepcopy(filters)

    def continue_run_simulation(self, run_idx, n_cycles, segment_lengths, num_workers=None):
        """Continue a simulation. All this does is provide a run idx to the
        reporters, which is the run that is intended to be
        continued. This simulation manager knows no details and is
        left up to the reporters to handle this appropriately.

        Parameters
        ----------
        run_idx : int
            Index of the run you are continuing.

        n_cycles : int
            Number of cycles to perform.

        segment_lengths : int
            The number of steps for each runner segment.

        num_workers : int
            The number of workers to use for the work mapper.
             (Default value = None)

        Returns
        -------
        new_walkers : list of walkers
            The resulting walkers of the cycle

        sim_components : list
            Deep copies of the runner, resampler, and boundary
            conditions objects at the end of the cycle.

        See Also
        --------
        wepy.orchestration.orchestrator.Orchestrator : for running simulations with
            checkpointing, restarting, reporter localization, and configuration hotswapping
            with command line interface.

        """

        self.init(num_workers=num_workers,
                  continue_run=run_idx)

        walkers = self.init_walkers
        # the main cycle loop
        for cycle_idx in range(n_cycles):
            walkers, filters = self.run_cycle(walkers, segment_lengths[cycle_idx], cycle_idx)

        self.cleanup()

        return walkers, filters


    def continue_run_simulation_by_time(self, run_idx, run_time, segments_length, num_workers=None):
        """Continue a simulation with a separate run by time.

        This starts timing as soon as this is called. If the time
        before running a new cycle is greater than the runtime the run
        will exit after cleaning up. Once a cycle is started it may
        also run over the wall time.

        All this does is provide a run idx to the reporters, which is
        the run that is intended to be continued. This simulation
        manager knows no details and is left up to the reporters to
        handle this appropriately.

        Parameters
        ----------
        run_idx : int
            Deep copies of the runner, resampler, and boundary
            conditions objects at the end of the cycle.


        See Also
        --------
        wepy.orchestration.orchestrator.Orchestrator : for running simulations with
            checkpointing, restarting, reporter localization, and configuration hotswapping
            with command line interface.

        """

        start_time = time.time()

        self.init(num_workers=num_workers,
                  continue_run=run_idx)

        cycle_idx = 0
        walkers = self.init_walkers
        while time.time() - start_time < run_time:

            logging.info("starting cycle {} at time {}".format(cycle_idx, time.time() - start_time))

            walkers, filters = self.run_cycle(walkers, segments_length, cycle_idx)

            logging.info("ending cycle {} at time {}".format(cycle_idx, time.time() - start_time))

            cycle_idx += 1

        self.cleanup()

        return walkers, filters<|MERGE_RESOLUTION|>--- conflicted
+++ resolved
@@ -193,7 +193,55 @@
         return new_walkers
 
     def run_cycle(self, walkers, n_segment_steps, cycle_idx):
-<<<<<<< HEAD
+        """Run a full cycle of weighted ensemble simulation using each
+        component.
+
+        The order of application of wepy components are:
+
+        - runner
+        - boundary_conditions
+        - resampler
+        - reporters
+
+        The `init` method should have been called before this or
+        components may fail.
+
+        This method is not idempotent and will alter the state of wepy
+        components.
+
+        The cycle is not kept as a state variable of the simulation
+        manager and so myst be provided here. This motivation for this
+        is that a cycle index is really a property of a run and runs
+        can be composed in many ways and is then handled by
+        higher-level methods calling run_cycle.
+
+        Parameters
+        ----------
+        walkers : list of walkers
+
+        n_segment_steps : int
+            Number of steps to run in each segment.
+
+        cycle_idx : int
+            The index of this cycle.
+
+        Returns
+        -------
+
+        new_walkers : list of walkers
+            The resulting walkers of the cycle
+
+        sim_components : list
+            The runner, resampler, and boundary conditions
+            objects at the end of the cycle.
+
+        See Also
+        --------
+        run_simulation : To run a simulation by the number of cycles
+        run_simulation_by_time
+
+        """
+
 
         # this one is called to just easily be able to catch all the
         # errors from it so we can cleanup if an error is caught
@@ -213,57 +261,7 @@
             raise err
 
     def _run_cycle(self, walkers, n_segment_steps, cycle_idx):
-        """
-=======
-        """Run a full cycle of weighted ensemble simulation using each
-        component.
-
-        The order of application of wepy components are:
-
-        - runner
-        - boundary_conditions
-        - resampler
-        - reporters
-
-        The `init` method should have been called before this or
-        components may fail.
-
-        This method is not idempotent and will alter the state of wepy
-        components.
-
-        The cycle is not kept as a state variable of the simulation
-        manager and so myst be provided here. This motivation for this
-        is that a cycle index is really a property of a run and runs
-        can be composed in many ways and is then handled by
-        higher-level methods calling run_cycle.
->>>>>>> 96811393
-
-        Parameters
-        ----------
-        walkers : list of walkers
-
-        n_segment_steps : int
-            Number of steps to run in each segment.
-
-        cycle_idx : int
-            The index of this cycle.
-
-        Returns
-        -------
-
-        new_walkers : list of walkers
-            The resulting walkers of the cycle
-
-        sim_components : list
-            The runner, resampler, and boundary conditions
-            objects at the end of the cycle.
-
-        See Also
-        --------
-        run_simulation : To run a simulation by the number of cycles
-        run_simulation_by_time
-
-        """
+        """See run_cycle."""
 
         logging.info("Begin cycle {}".format(cycle_idx))
 
