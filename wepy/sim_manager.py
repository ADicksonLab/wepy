--- conflicted
+++ resolved
@@ -34,11 +34,7 @@
             sys.stdout.write("Starting segment\n")
 
         new_walkers = list(self.work_mapper.map(self.runner.run_segment,
-<<<<<<< HEAD
-                                                walkers,
-=======
                                     walkers,
->>>>>>> eae26dcb
                                     (segment_length for i in range(num_walkers))
                                    )
                           )
