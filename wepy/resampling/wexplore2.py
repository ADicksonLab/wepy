--- conflicted
+++ resolved
@@ -1,4 +1,3 @@
-<<<<<<< HEAD
 import geomm.recentering
 import geomm.rmsd
 
@@ -7,9 +6,6 @@
 import itertools as it
 from copy import copy
 from copy import deepcopy
-=======
-import random as rand
->>>>>>> b49795d3
 
 import numpy as np
 import numpy.linalg as la
@@ -19,11 +15,7 @@
 
 from wepy.resampling.resampler import Resampler, ResamplingRecord
 from wepy.resampling.clone_merge import NothingInstructionRecord, CloneInstructionRecord,\
-<<<<<<< HEAD
-                                         SquashInstructionRecord, KeepMergeInstructionRecord
-=======
                                         SquashInstructionRecord, KeepMergeInstructionRecord
->>>>>>> b49795d3
 from wepy.resampling.clone_merge import CloneMergeDecision, CLONE_MERGE_INSTRUCTION_DTYPES
 
 class OpenMMDistance(object):
@@ -113,14 +105,9 @@
         self.topology = topology
         self.ligand_idxs = ligand_idxs
         self.binding_site_idxs = binding_site_idxs
-<<<<<<< HEAD
-        self.alt_maps = alternative_maps
-        
-=======
         self.distance_function = OpenMMDistance(self.topology,
-                                                self.ligand_idxs, self.binding_site_idxs)
-
->>>>>>> b49795d3
+                                                self.ligand_idxs, self.binding_site_idxs, alternative_maps)
+
     def _calcspread(self, n_walkers, walkerwt, amp, distance_matrix):
         spread = 0
         wsum = np.zeros(n_walkers)
@@ -367,13 +354,7 @@
         amp = [1 for i in range(n_walkers)]
 
         # calculate distance matrix
-<<<<<<< HEAD
-        distance_function = OpenMMDistance(self.topology, self.ligand_idxs, self.binding_site_idxs, self.alt_maps)
-        distance_matrix = distance_function.distance(walkers)
-=======
         distance_matrix = self.distance_function.distance(walkers)
->>>>>>> b49795d3
-
 
         if debug_prints:
             print("distance_matrix")
@@ -385,13 +366,8 @@
                                                              debug_prints=debug_prints)
 
         # actually do the cloning and merging of the walkers
-<<<<<<< HEAD
         resampled_walkers = self._clone_merge_even(walkers, resampling_actions, debug_prints, new_wt, new_amp)
         
         data = {'distance_matrix' : distance_matrix, 'spread' : np.array([spread]) }
-=======
-        resampled_walkers = self._clone_merge(walkers, resampling_actions, debug_prints=debug_prints)
-
-        data = {'distance_matrix' : distance_matrix, 'spread' : np.array([spread])}
->>>>>>> b49795d3
+
         return resampled_walkers, resampling_actions, data