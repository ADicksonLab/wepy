--- conflicted
+++ resolved
@@ -4,15 +4,8 @@
 
 import numpy as np
 
-<<<<<<< HEAD
-from wepy.resampling.resampler import Resampler, ResamplingRecord
-from wepy.resampling.clone_merge import NothingInstructionRecord, CloneInstructionRecord,\
-                                        SquashInstructionRecord, KeepMergeInstructionRecord
-from wepy.resampling.clone_merge import CloneMergeDecision, CLONE_MERGE_INSTRUCTION_DTYPES
-=======
 from wepy.resampling.resamplers.resampler import Resampler
 from wepy.resampling.decisions.clone_merge import CloneMergeDecision
->>>>>>> 6e5cfa87
 
 class WExplore2Resampler(Resampler):
 
@@ -168,11 +161,6 @@
             # find min and max wsums, alter new_amp
             minwind = None
             maxwind = None
-<<<<<<< HEAD
-=======
-            walker_actions = [self.DECISION.record(self.DECISION.ENUM.NOTHING.value, (i,))
-                              for i in range(n_walkers)]
->>>>>>> 6e5cfa87
 
             # selects a walker with minimum wsum and a walker with maximum wsum
             # walker with the highest wsum (distance to other walkers) will be tagged for cloning (stored in maxwind)
@@ -245,32 +233,14 @@
                     new_amp[keep_idx] = 1
 
                     # recording the actions
-<<<<<<< HEAD
+
                     walkers_squashed[keep_idx] += squash_idx + walkers_squashed[squash_idx]
                     walkers_squashed[squash_idx] = []
                     num_clones[clone_idx]++
 
                     # new spread for starting new stage
                     newspread, wsum = self._calcspread(n_walkers, new_wt, new_amp, distance_matrix)
-=======
-                    walker_actions[squash_idx] = self.DECISION.record(
-                                                   self.DECISION.ENUM.SQUASH.value,
-                                                   (keep_idx,))
-
-                    walker_actions[keep_idx] = self.DECISION.record(
-                                                   self.DECISION.ENUM.KEEP_MERGE.value,
-                                                   (keep_idx,))
-
-                   # record  the clone instruction for keeping the the track of cloning
-                    clone_idx = maxwind
-                    walker_actions[clone_idx] = self.DECISION.record(
-                                                   self.DECISION.ENUM.CLONE.value,
-                                                   (clone_idx, squash_idx,))
-
-                    resampling_actions.append(walker_actions)
-                    # new spread for satrting new stage
-                    newspread, wsum = self._calcspread(n_walkers, walkerwt, amp, distance_matrix)
->>>>>>> 6e5cfa87
+
                     spreads.append(newspread)
                     if debug_prints:
                         print("variance after selection:", newspread)
@@ -332,10 +302,6 @@
         
         data = {'distance_matrix' : distance_matrix, 'spread' : np.array([spread]) }
 
-<<<<<<< HEAD
-        return resampled_walkers, resampling_actions, data
-=======
-        data = {'distance_matrix' : distance_matrix, 'spread' : np.array([spread])}
         return resampled_walkers, resampling_actions, data
 
 class OpenMMDistance(object):
@@ -442,4 +408,3 @@
                 distance_matrix [j][i] = d
 
         return distance_matrix
->>>>>>> 6e5cfa87
