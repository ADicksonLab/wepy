from collections import namedtuple
import random as rand

import numpy as np

from wepy.resampling.decision import Decision
from wepy.resampling.resampler import Resampler, ResamplingRecord

# the minimum number of walkers needed to perform clones one at a
# time
MIN_N_WALKERS = 3

# the decision enumeration
class CloneMergeDecision(Decision):
    NOTHING = 1
    CLONE = 2
    SQUASH = 3
    KEEP_MERGE = 4

<<<<<<< HEAD
NothingInstructionRecord = namedtuple("NothingInstructionRecord", ['slot'])
CloneInstructionRecord = namedtuple("CloneInstructionRecord", ['slot_a', 'slot_b'])
SquashInstructionRecord = namedtuple("SquashInstructionRecord", ['merge_slot'])
KeepMergeInstructionRecord = namedtuple("KeepMergeInstructionRecord", ['slot'])

=======
>>>>>>> d58083da
CLONE_MERGE_INSTRUCTION_DTYPES = {CloneMergeDecision.NOTHING.name : [('pos', np.int)],
                                  CloneMergeDecision.CLONE.name : [(None, np.int)],
                                  CloneMergeDecision.SQUASH.name : [('merge_to', np.int)],
                                  CloneMergeDecision.KEEP_MERGE.name : [('pos', np.int)],
                                 }
<<<<<<< HEAD

CLONE_MERGE_DECISION_INSTRUCTION_MAP = {CloneMergeDecision.NOTHING : NothingInstructionRecord,
                                        CloneMergeDecision.CLONE : CloneInstructionRecord,
                                        CloneMergeDecision.SQUASH : SquashInstructionRecord,
                                        CloneMergeDecision.KEEP_MERGE : KeepMergeInstructionRecord}
=======
>>>>>>> d58083da

class RandomCloneMergeResampler(Resampler):

    # constants for the class
    DECISION = CloneMergeDecision
    INSTRUCTION_DTYPES = CLONE_MERGE_INSTRUCTION_DTYPES

    def __init__(self, seed=None, n_resamplings=10):
        if seed is not None:
            self.seed = seed
            rand.seed(seed)
        self.n_resamplings = n_resamplings



    def resample(self, walkers, debug_prints=False):

        n_walkers = len(walkers)

        # check to make sure there is enough walkers to clone and merge
        if n_walkers < MIN_N_WALKERS:
            raise TypeError("There must be at least 3 walkers to do cloning and merging")


        # choose number of clone-merges between 1 and 10
        n_clone_merges = rand.randint(0, self.n_resamplings)

        if debug_prints:
            result_template_str = "|".join(["{:^10}" for i in range(n_walkers+1)])
            print("Number of clone-merges to perform: {}".format(n_clone_merges))

        resampling_actions = []
        for resampling_stage_idx in range(n_clone_merges):

            if debug_prints:
                print("Resampling Stage: {}".format(resampling_stage_idx))
                print("---------------------")


            # choose a random walker to clone
            clone_idx = rand.randint(0, len(walkers)-1)

            clone_walker = walkers[clone_idx]

            # clone the chosen walker
            clone_children = clone_walker.clone()

            # choose a destination slot (index in the list) to put the clone in
            # the walker occupying that slot will be squashed
            # can't choose the same slot it is in
            squash_available = set(range(n_walkers)).difference({clone_idx})
            squash_idx = rand.choice([walker_idx for walker_idx in squash_available])
            squash_walker = walkers[squash_idx]

            # find a random merge target that is not either of the
            # cloned walkers
            merge_available = set(range(n_walkers)).difference({clone_idx, squash_idx})
            merge_idx = rand.choice([walker_idx for walker_idx in merge_available])
            merge_walker = walkers[merge_idx]

            # merge the squashed walker with the keep_merge walker
            merged_walker = squash_walker.squash(merge_walker)

            # make a new list of walkers
            resampled_walkers = []
            for idx, walker in enumerate(walkers):
                if idx == clone_idx:
                    # put one of the cloned walkers in the cloned one's place
                    resampled_walkers.append(clone_children.pop())
                elif idx == squash_idx:
                    # put one of the clone children in the squashed one's place
                    resampled_walkers.append(clone_children.pop())
                elif idx == merge_idx:
                    # put the merged walker in the keep_merged walkers place
                    resampled_walkers.append(merged_walker)
                else:
                    # if they did not move put them back where they were
                    resampled_walkers.append(walker)

            # reset the walkers for the next step as the resampled walkers
            walkers = resampled_walkers

            # make the decision records for this stage of resampling
            # initialize to CloneMergeDecision.NOTHING, and their starting index
            walker_actions = [ResamplingRecord(decision = CloneMergeDecision.NOTHING.value,
                                               instruction = (i,))
                              for i in range(n_walkers)]
            # for the cloned one make a record for the instruction
            walker_actions[clone_idx] = ResamplingRecord(
                decision = CloneMergeDecision.CLONE.value,
                instruction = (clone_idx, squash_idx,))
            # for the squashed walker
            walker_actions[squash_idx] = ResamplingRecord(
                decision=CloneMergeDecision.SQUASH.value,
                instruction=(merge_idx,))
            # for the keep-merged walker
            walker_actions[merge_idx] = ResamplingRecord(
                decision=CloneMergeDecision.KEEP_MERGE.value,
                instruction=(merge_idx,))

            resampling_actions.append(walker_actions)

            if debug_prints:

                # walker slot indices
                slot_str = result_template_str.format("slot", *[i for i in range(n_walkers)])
                print(slot_str)

                # the resampling actions
                decisions = []
                instructions = []
                for rec in walker_actions:
                    decisions.append(str(rec.decision.name))
                    if rec.decision is CloneMergeDecision.CLONE:
                        instructions.append(str(",".join([str(i) for i in rec.instruction])))
                    else:
                        instructions.append(str(rec.instruction))

                decision_str = result_template_str.format("decision", *decisions)
                instruction_str = result_template_str.format("instruct", *instructions)
                print(decision_str)
                print(instruction_str)

                # print the state of the walkers at this stage of resampling
                walker_state_str = result_template_str.format("state",
                    *[str(walker.state) for walker in resampled_walkers])
                print(walker_state_str)
                walker_weight_str = result_template_str.format("weight",
                    *[str(walker.weight) for walker in resampled_walkers])
                print(walker_weight_str)


        # return values: resampled_walkers, resampler_records, resampling_data
        # we return no extra data from this resampler
        if n_clone_merges == 0:
            return walkers, [], []
        else:
            # return the final state of the resampled walkers after all
            # stages, and the records of resampling
            return resampled_walkers, resampling_actions, []

def clone_parent_panel(clone_merge_resampling_record):
    # only the parents from the last stage of a cycle resampling
    full_parent_panel = []

    # each cycle
    for cycle_idx, cycle_stages in enumerate(clone_merge_resampling_record):

        # each stage in the resampling for that cycle
        # make a stage parent table
        stage_parent_table = []
        for stage_idx, stage in enumerate(cycle_stages):

            # the initial parents are just their own indices
            stage_parents = [i for i in range(len(stage))]
            # add it to the stage parents matrix
            stage_parent_table.append(stage_parents)
            # the rest of the stages parents are based on the previous stage
            for parent_idx, resampling_record in enumerate(stage):
                # the stage parents for the next stage, initialize to
                # the same idx
                stage_parents = [i for i in range(len(stage))]
                # if the parent is NOTHING or KEEP_MERGE it will have an index
                if resampling_record.decision in [CloneMergeDecision.NOTHING,
                                                  CloneMergeDecision.KEEP_MERGE]:
                    # single child
                    child_idx = resampling_record.instruction
                    # set the parent in the next row to this parent_idx
                    stage_parents[child_idx] = parent_idx
                # if it is CLONE it will have 2 indices
                elif resampling_record.decision is CloneMergeDecision.CLONE:
                    children = resampling_record.instruction[:]
                    for child_idx in children:
                        stage_parents[child_idx] = parent_idx
                elif resampling_record.decision  is CloneMergeDecision.SQUASH:
                    # do nothing this one has no children
                    pass
                else:
                    raise TypeError("Decision type not recognized")

                # for the full stage table save all the intermediate parents
                stage_parent_table.append(stage_parents)

        # for the full parent panel
        full_parent_panel.append(stage_parent_table)

    return full_parent_panel

def clone_parent_table(clone_merge_resampling_record):
    # all of the parent tables including within cycle stage parents,
    # this is 3D so I call it a panel
    net_parent_table = [[i for i in range(len(clone_merge_resampling_record[0][0]))]]

    # each cycle
    for cycle_idx, cycle_stages in enumerate(clone_merge_resampling_record):
        # each stage in the resampling for that cycle
        # make a stage parent table
        stage_parent_table = []
        for stage_idx, stage in enumerate(cycle_stages):

            # the initial parents are just their own indices,
            # this accounts for when there is no resampling done
            stage_parents = [i for i in range(len(stage))]
            # add it to the stage parents matrix
            stage_parent_table.append(stage_parents)

            # the rest of the stages parents are based on the previous stage
            for parent_idx, resampling_record in enumerate(stage):
                # the stage parents for the next stage, initialize to
                # the same idx
                stage_parents = [i for i in range(len(stage))]
                # if the parent is NOTHING or KEEP_MERGE it will have an index
                if resampling_record.decision in [CloneMergeDecision.NOTHING,
                                                  CloneMergeDecision.KEEP_MERGE]:
                    # single child
                    child_idx = resampling_record.instruction
                    # set the parent in the next row to this parent_idx
                    stage_parents[child_idx] = parent_idx
                # if it is CLONE it will have 2 indices
                elif resampling_record.decision is CloneMergeDecision.CLONE:
                    children = resampling_record.instruction[:]
                    for child_idx in children:
                        stage_parents[child_idx] = parent_idx
                elif resampling_record.decision  is CloneMergeDecision.SQUASH:
                    # do nothing this one has no children
                    pass
                else:
                    raise TypeError("Decision type not recognized")

                # for the full stage table save all the intermediate parents
                stage_parent_table.append(stage_parents)

            # for the net table we only want the end results,
            # we start at the last cycle and look at its parent
            stage_net_parents = []
            n_stages = len(stage_parent_table)
            for walker_idx, parent_idx in enumerate(stage_parent_table[-1]):
                # initialize the root_parent_idx which will be updated
                root_parent_idx = parent_idx

                # if no resampling skip the loop and just return the idx
                if n_stages > 0:
                    # go back through the stages getting the parent at each stage
                    for prev_stage_idx in range(n_stages):
                        prev_stage_parents = stage_parent_table[-(prev_stage_idx+1)]
                        root_parent_idx = prev_stage_parents[root_parent_idx]

                # when this is done we should have the index of the root parent,
                # save this as the net parent index
                stage_net_parents.append(root_parent_idx)

        # for this stage save the net parents
        net_parent_table.append(stage_net_parents)

    return net_parent_table<|MERGE_RESOLUTION|>--- conflicted
+++ resolved
@@ -17,27 +17,23 @@
     SQUASH = 3
     KEEP_MERGE = 4
 
-<<<<<<< HEAD
-NothingInstructionRecord = namedtuple("NothingInstructionRecord", ['slot'])
-CloneInstructionRecord = namedtuple("CloneInstructionRecord", ['slot_a', 'slot_b'])
-SquashInstructionRecord = namedtuple("SquashInstructionRecord", ['merge_slot'])
-KeepMergeInstructionRecord = namedtuple("KeepMergeInstructionRecord", ['slot'])
-
-=======
->>>>>>> d58083da
 CLONE_MERGE_INSTRUCTION_DTYPES = {CloneMergeDecision.NOTHING.name : [('pos', np.int)],
                                   CloneMergeDecision.CLONE.name : [(None, np.int)],
                                   CloneMergeDecision.SQUASH.name : [('merge_to', np.int)],
                                   CloneMergeDecision.KEEP_MERGE.name : [('pos', np.int)],
                                  }
-<<<<<<< HEAD
+
+
+NothingInstructionRecord = namedtuple("NothingInstructionRecord", ['slot'])
+CloneInstructionRecord = namedtuple("CloneInstructionRecord", ['slot_a', 'slot_b'])
+SquashInstructionRecord = namedtuple("SquashInstructionRecord", ['merge_slot'])
+KeepMergeInstructionRecord = namedtuple("KeepMergeInstructionRecord", ['slot'])
 
 CLONE_MERGE_DECISION_INSTRUCTION_MAP = {CloneMergeDecision.NOTHING : NothingInstructionRecord,
                                         CloneMergeDecision.CLONE : CloneInstructionRecord,
                                         CloneMergeDecision.SQUASH : SquashInstructionRecord,
                                         CloneMergeDecision.KEEP_MERGE : KeepMergeInstructionRecord}
-=======
->>>>>>> d58083da
+
 
 class RandomCloneMergeResampler(Resampler):
 
