"""OpenMM molecular dynamics runner with accessory classes.

OpenMM is a library with support for running molecular dynamics
simulations with specific support for fast GPU calculations. The
component based architecture of OpenMM makes it a perfect fit with
wepy.

In addition to the principle OpenMMRunner class there are a few
classes here that make using OpenMM runner more efficient.

First is a WalkerState class (OpenMMState) that wraps the openmm state
object directly, itself is a wrapper around the C++
datastructures. This gives better performance by not performing copies
to a WalkerState dictionary.

Second, is the OpenMMWalker which is identical to the Walker class
except that it enforces the state is an actual instantiation of
OpenMMState. Use of this is optional.

Finally, is the OpenMMGPUWorker class. This is to be used as the
worker type for the WorkerMapper work mapper. This is necessary to
allow passing of the device index to OpenMM for which GPU device to
use.

"""
# Standard Library
import logging

logger = logging.getLogger(__name__)
# Standard Library
import random as rand
import time
from copy import copy
from warnings import warn

# Third Party Library
import numpy as np

try:
    # Third Party Library
    import openmm as omm
    import openmm.app as omma
    import simtk.unit as unit
except ModuleNotFoundError:
    raise ModuleNotFoundError(
        "OpenMM has not been installed, which this runner requires."
    )

# First Party Library
from wepy.reporter.reporter import Reporter
from wepy.runners.runner import Runner
from wepy.util.util import box_vectors_to_lengths_angles
from wepy.walker import Walker, WalkerState
from wepy.work_mapper.task_mapper import WalkerTaskProcess
from wepy.work_mapper.worker import Worker

## Constants

KEYS = (
    "positions",
    "velocities",
    "forces",
    "kinetic_energy",
    "potential_energy",
    "time",
    "box_vectors",
    "box_volume",
    "parameters",
    "parameter_derivatives",
)
"""Names of the fields of the OpenMMState."""

# when we use the get_state function from the simulation context we
# can pass options for what kind of data to get, this is the default
# to get all the data. TODO not really sure what the 'groups' keyword
# is for though
GET_STATE_KWARG_DEFAULTS = (
    ("getPositions", True),
    ("getVelocities", True),
    ("getForces", True),
    ("getEnergy", True),
    ("getParameters", True),
    ("getParameterDerivatives", False),
    ("enforcePeriodicBox", True),
)
"""Mapping of key word arguments to the simulation.context.getState
method for retrieving data for a simulation state. By default we set
each as True to retrieve all information. The presence or absence of
them is handled by the OpenMMState.

"""

STATE_DATA_TYPE_ENUM_NAMES = {
    "positions": "Positions",
    "velocities": "Velocities",
    "forces": "Forces",
    "energy": "Energy",
    "parameters": "Parameters",
    "parameter_derivatives": "ParameterDerivatives",
    "integrator_parameters": "IntegratorParameters",
}

# STATE_DATA_TYPE_ENUM_VALUES = (
#     ("positions", 1),
#     ("velocities", 2),
#     ("forces", 4),
#     ("energy", 8),
#     ("parameters", 16),
#     ("parameter_derivatives", 32),
#     ("integrator_parameters", 64),
# )
# """Enum values for the state data field flags."""


def resolve_state_data_type_enum_values():
    enum_values = {}
    for our_name, enum_name in STATE_DATA_TYPE_ENUM_NAMES.items():
        enum_values[our_name] = getattr(omm.State, enum_name)

    return enum_values


# reversed since that is the order we check them in and is a frequent operation
STATE_DATA_TYPE_ENUM_VALUES = list(
    sorted(
        [(k, v) for k, v in resolve_state_data_type_enum_values().items()],
        key=lambda x: x[1],
        reverse=True,
    )
)


def get_state_fields_present(sim_state):
    """For a state returns a set of the field data types present in it."""

    flag_sum = sim_state.getDataTypes()

    flag_fields = []
    flag_values = []
    flag_cum = flag_sum
    for field_name, flag_value in STATE_DATA_TYPE_ENUM_VALUES:
        if flag_value > flag_cum:
            continue
        elif flag_value == flag_cum:
            flag_fields.append(field_name)
            flag_values.append(flag_value)
            break

        else:
            flag_fields.append(field_name)
            flag_values.append(flag_value)
            flag_cum -= flag_value

    # double check they sum up
    assert sum(flag_values) == flag_sum

    return flag_fields


# the Units objects that OpenMM uses internally and are returned from
# simulation data

# TODO: this is never used and we only need the unit names. Its okay
# to use simtk.units here but other runners should use a units sytem
# like pint which is easier to install. So we should remove this since
# its not used.

# UNITS = (('positions_unit', unit.nanometer),
#          ('time_unit', unit.picosecond),
#          ('box_vectors_unit', unit.nanometer),
#          ('velocities_unit', unit.nanometer/unit.picosecond),
#          ('forces_unit', unit.kilojoule / (unit.nanometer * unit.mole)),
#          ('box_volume_unit', unit.nanometer),
#          ('kinetic_energy_unit', unit.kilojoule / unit.mole),
#          ('potential_energy_unit', unit.kilojoule / unit.mole),
#         )
# """Mapping of units identifiers to the corresponding simtk.units Unit objects."""

# the names of the units from the units objects above. This is used
# for saving them to files
UNIT_NAMES = (
    ("positions_unit", unit.nanometer.get_name()),
    ("time_unit", unit.picosecond.get_name()),
    ("box_vectors_unit", unit.nanometer.get_name()),
    ("velocities_unit", (unit.nanometer / unit.picosecond).get_name()),
    ("forces_unit", (unit.kilojoule / (unit.nanometer * unit.mole)).get_name()),
    ("box_volume_unit", unit.nanometer.get_name()),
    ("kinetic_energy_unit", (unit.kilojoule / unit.mole).get_name()),
    ("potential_energy_unit", (unit.kilojoule / unit.mole).get_name()),
)
"""Mapping of unit identifier strings to the serialized string spec of the unit."""

# a random seed will be chosen from 1 to RAND_SEED_RANGE_MAX when the
# Langevin integrator is created. 0 is the default and special value
# which will then choose a random value when the integrator is created

# TODO: test this isn't needed
# RAND_SEED_RANGE_MAX = 1000000


# the runner for the simulation which runs the actual dynamics
class OpenMMRunner(Runner):
    """Runner for OpenMM simulations."""

    def __init__(
<<<<<<< HEAD
            self,
            system,
            topology,
            integrator,
            platform=None,
            platform_kwargs=None,
            enforce_box=False,
            get_param_derivs=False,
=======
        self,
        system,
        topology,
        integrator,
        platform=None,
        platform_kwargs=None,
        enforce_box=False,
        get_state_kwargs=None
>>>>>>> 38734b0a
    ):
        """Constructor for OpenMMRunner.

        Parameters
        ----------
        system : simtk.openmm.System object
            The system (forcefields) for the simulation.

        topology : simtk.openmm.app.Topology object
            The topology for you system.

        integrator : subclass simtk.openmm.Integrator object
            Integrator for propagating dynamics.

        platform : str
            The specification for the default computational platform
            to use. Platform can also be set when run_segment is
            called. If None uses OpenMM default platform, see OpenMM
            documentation for all value but typical ones are:
            Reference, CUDA, OpenCL. If value is None the automatic
            platform determining mechanism in OpenMM will be used.

        platform_kwargs : dict of str : bool, optional
            key-values to set for a platform with
            platform.setPropertyDefaultValue as the default for this
            runner.

        enforce_box : bool
            Calls 'context.getState' with 'enforcePeriodicBox' if True.
             (Default value = False)

<<<<<<< HEAD
        get_param_derivs : bool
            Calls 'context.getState' with 'getParameterDerivatives' if True.
             (Default value = False)


=======
        get_state_kwargs : dict of str : bool, optional
            key-values to set for getting the state from the OpenMM context.
            keys not included will use the values in GET_STATE_KWARG_DEFAULTS.
            Will override the enforce_box flag.
            
>>>>>>> 38734b0a
        Warnings
        --------

        Regarding the enforce_box option.

        When retrieving states from an OpenMM simulation Context, you
        have the option to enforce periodic boundary conditions in the
        resulting atomic positions in a topology aware way that
        doesn't break bonds through boundaries. This is convenient for
        post-processing as this can be a complex task and is not
        readily exposed in the OpenMM API as a standalone function.

        However, in some types of simulations the periodic box vectors
        are ignored (such as implicit solvent ones) despite there
        being no option to not have periodic boundaries in the context
        itself. Likely if you are running one of these kinds of
        simulations you will not pay attention to the box vectors at
        all and the random defaults that exist will be very wrong but
        this incorrectness will not show in a non-wepy simulation with
        openmm unless you are handling the context states
        yourself. Then when you run in wepy the default of True to
        enforce the boxes will be applied and confusingly wrong
        answers will result that are difficult to find root cause of.

        """

        assert isinstance(
            platform, str
        ), f"platform should be a string, not {type(platform)}"

        # we save the different components. However, if we are to make
        # this runner picklable we have to convert the SWIG objects to
        # a picklable form
        self.system = system
        self.integrator = integrator

        # these are not SWIG objects
        self.topology = topology
        self.platform_name = platform
        self.platform_kwargs = platform_kwargs

        self.enforce_box = enforce_box
<<<<<<< HEAD
        self.get_param_derivs = get_param_derivs

        self.getState_kwargs = dict(GET_STATE_KWARG_DEFAULTS)
        # update with the user based enforce_box
        self.getState_kwargs["enforcePeriodicBox"] = self.enforce_box
        self.getState_kwargs["getParameterDerivatives"] = self.get_param_derivs

=======
        self.get_parameter_derivs = get_parameter_derivs
        
        self.getState_kwargs = dict(GET_STATE_KWARG_DEFAULTS)
        # update with the user based enforce_box
        if get_state_kwargs is not None:
            for k in get_state_kwargs:
                self.getState_kwargs[k] = get_state_kwargs[k]

            # override enforce_box option if specified in get_state_kwargs
            if 'enforce_box' in get_state_kwargs:
                self.enforce_box = get_state_kwargs['enforce_box']
                
>>>>>>> 38734b0a
        self._cycle_platform = None
        self._cycle_platform_kwargs = None

        # for special monitoring purposes to get split times to debug
        # performance
        self._last_cycle_segments_split_times = []

    def pre_cycle(self, platform=None, platform_kwargs=None, **kwargs):
        # choose to use the platform spec in this function call or to
        # use the default one saved in the runner

        # if the platform is given locally use this one
        if platform is not None:
            logger.info(
                f"Setting the platform ({platform}) in the 'pre_cycle' OpenMM Runner call"
                f"with platform kwargs: {platform_kwargs}"
            )
            # set the platform and kwargs for this cycle
            self._cycle_platform = platform
            self._cycle_platform_kwargs = platform_kwargs

        # otherwise we just don't set this and let resolution of
        # platform happen at run segment.

        super().pre_cycle(**kwargs)

        # each segment split times will get appended to this
        self._last_cycle_segments_split_times = []

    def post_cycle(self, **kwargs):
        super().post_cycle(**kwargs)

        # remove the platform and kwargs for this cycle
        self._cycle_platform = None
        self._cycle_platform_kwargs = None

    def _resolve_platform(
        self,
        platform,
        platform_kwargs,
    ):
        # resolve which platform to use

        # force usage of environmental one
        if platform is Ellipsis:
            platform_name = None
            platform_kwargs = None

        # use the runtime given one
        elif platform is not None:
            platform_name = platform
            platform_kwargs = platform_kwargs

        # if the pre_cycle configured platform is set use this over
        # the default
        elif self._cycle_platform is not None:
            platform_name = self._cycle_platform
            platform_kwargs = self._cycle_platform_kwargs

        # use the default one
        elif self.platform_name is not None:
            platform_name = self.platform_name
            platform_kwargs = self.platform_kwargs

        # if the default is not set fall back to the environmental one
        else:
            platform_name = None
            platform_kwargs = None

        return (
            platform_name,
            platform_kwargs,
        )

    def run_segment(
        self,
        walker,
        segment_length,
        getState_kwargs=None,
        platform=None,
        platform_kwargs=None,
        **kwargs,
    ):
        """Run dynamics for the walker.

        Parameters
        ----------
        walker : object implementing the Walker interface
            The walker for which dynamics will be propagated.

        segment_length : int or float
            The numerical value that specifies how much dynamics are to be run.

        getState_kwargs : dict of str : bool, optional
            Specify the key-word arguments to pass to
            simulation.context.getState when getting simulation
            states. If None defaults object values.

        platform : str or None or Ellipsis
            The specification for the computational platform to
            use. If None will use the default for the runner and
            ignore platform_kwargs. If Ellipsis forces the use of the
            OpenMM default or environmentally defined platform. See
            OpenMM documentation for all value but typical ones are:
            Reference, CUDA, OpenCL. If value is None the automatic
            platform determining mechanism in OpenMM will be used.

        platform_kwargs : dict of str : bool, optional
            key-values to set for a platform with
            platform.setPropertyDefaultValue for this segment only.


        Returns
        -------
        new_walker : object implementing the Walker interface
            Walker after dynamics was run, only the state should be modified.

        """

        run_segment_start = time.time()

        # set the kwargs that will be passed to getState
        tmp_getState_kwargs = getState_kwargs

        logger.info("Default 'getState_kwargs' in runner: " f"{self.getState_kwargs}")

        logger.info("'getState_kwargs' passed to 'run_segment' : " f"{getState_kwargs}")

        # start with the object value
        getState_kwargs = copy(self.getState_kwargs)
        if tmp_getState_kwargs is not None:
            getState_kwargs.update(tmp_getState_kwargs)

        logger.info(
            "After resolving 'getState_kwargs' that will be used are: "
            f"{getState_kwargs}"
        )

        gen_sim_start = time.time()

        # make a copy of the integrator for this particular segment
        new_integrator = copy(self.integrator)
        # force setting of random seed to 0, which is a special
        # value that forces the integrator to choose another
        # random number
        new_integrator.setRandomNumberSeed(0)

        ## Platform

        logger.info("Default 'platform' in runner: " f"{self.platform_name}")

        logger.info("pre_cycle set 'platform' in runner: " f"{self._cycle_platform}")

        logger.info("'platform' passed to 'run_segment' : " f"{platform}")

        logger.info("Default 'platform_kwargs' in runner: " f"{self.platform_kwargs}")

        logger.info(
            "pre_cycle set 'platform_kwargs' in runner: "
            f"{self._cycle_platform_kwargs}"
        )

        logger.info("'platform_kwargs' passed to 'run_segment' : " f"{platform_kwargs}")

        platform_name, platform_kwargs = self._resolve_platform(
            platform, platform_kwargs
        )

        logger.info("Resolved 'platform' : " f"{platform_name}")

        logger.info("Resolved 'platform_kwargs' : " f"{platform_kwargs}")

        # create simulation object

        ## create the platform and customize

        # if a platform was given we use it to make a Simulation object
        if platform_name is not None:
            logger.info("Using platform configured in code.")

            # get the platform by its name to use
            platform = omm.Platform.getPlatformByName(platform_name)
            logger.info(f"Platform object created: {platform}")

            if platform_kwargs is None:
                platform_kwargs = {}

            # set properties from the kwargs if they apply to the platform
            for key, value in platform_kwargs.items():
                if key in platform.getPropertyNames():
                    logger.info(f"Setting platform property: {key} : {value}")
                    platform.setPropertyDefaultValue(key, value)

                else:
                    warn(
                        f"Platform kwargs given ({key} : {value}) "
                        f"but is not valid for this platform ({platform_name})"
                    )

            # make a new simulation object
            simulation = omma.Simulation(
                self.topology, self.system, new_integrator, platform
            )

        # otherwise just use the default or environmentally defined one
        else:
            logger.info("Using environmental platform.")
            simulation = omma.Simulation(self.topology, self.system, new_integrator)

        # set the state to the context from the walker
        simulation.context.setState(walker.state.sim_state)

        gen_sim_end = time.time()
        gen_sim_time = gen_sim_end - gen_sim_start

        logger.info("Time to generate the system: {}".format(gen_sim_time))

        # actually run the simulation

        steps_start = time.time()

        # Run the simulation segment for the number of time steps
        simulation.step(segment_length)

        steps_end = time.time()
        steps_time = steps_end - steps_start

        logger.info("Time to run {} sim steps: {}".format(segment_length, steps_time))

        get_state_start = time.time()

        get_state_end = time.time()
        get_state_time = get_state_end - get_state_start
        logger.info("Getting context state time: {}".format(get_state_time))

        # generate the new state/walker
        new_state = self.generate_state(
            simulation, segment_length, walker, getState_kwargs
        )

        # create a new walker for this
        new_walker = OpenMMWalker(new_state, walker.weight)

        run_segment_end = time.time()
        run_segment_time = run_segment_end - run_segment_start
        logger.info("Total internal run_segment time: {}".format(run_segment_time))

        segment_split_times = {
            "gen_sim_time": gen_sim_time,
            "steps_time": steps_time,
            "get_state_time": get_state_time,
            "run_segment_time": run_segment_time,
        }

        self._last_cycle_segments_split_times.append(segment_split_times)

        return new_walker

    def generate_state(
        self, simulation, segment_length, starting_walker, getState_kwargs
    ):
        """Method for generating a wepy compliant state from an OpenMM
        simulation object and data about the last segment of dynamics run.

        Parameters
        ----------

        simulation : simtk.openmm.app.Simulation object
            A complete simulation object from which the state will be extracted.

        segment_length : int
            The number of integration steps run in a segment of simulation.

        starting_walker : wepy.walker.Walker subclass object
            The walker that was the beginning of this segment of simyulation.

        getState_kwargs : dict of str : bool
            Specify the key-word arguments to pass to
            simulation.context.getState when getting simulation
            states.

        Returns
        -------

        new_state : wepy.runners.openmm.OpenMMState object
            A new state from the simulation state.

        This method is meant to be called from within the
        `run_segment` method during a simulation. It can be customized
        in subclasses to allow for the addition of custom attributes
        for a state, in addition to the base ones implemented in the
        interface to the openmm simulation state in OpenMMState.

        The extra arguments to this function are data that would allow
        for the calculation of integral values over the duration of
        the segment, such as time elapsed and differences from the
        starting state.

        """

        # save the state of the system with all possible values
        new_sim_state = simulation.context.getState(**getState_kwargs)

        # make an OpenMMState wrapper with this
        new_state = OpenMMState(new_sim_state)

        return new_state


class OpenMMState(WalkerState):
    """Walker state that wraps an simtk.openmm.State object.

    The keys for which values in the state are available are given by
    the KEYS module constant (accessible through the class constant of
    the same name as well).

    Additional fields can be added to these states through passing
    extra kwargs to the constructor. These will be automatically given
    a suffix of "_OTHER" to avoid name clashes.

    """

    KEYS = KEYS
    """The provided attribute keys for the state."""

    OTHER_KEY_TEMPLATE = "{}_OTHER"
    """String formatting template for attributes not set in KEYS."""

    def __init__(self, sim_state, **kwargs):
        """Constructor for OpenMMState.

        Parameters
        ----------
        state : simtk.openmm.State object
            The simulation state retrieved from the simulation constant.

        kwargs : optional

            Additional attributes to set for the state. Will add the
        "_OTHER" suffix to the keys

        """

        # save the simulation state
        self._sim_state = sim_state

        # probe which data fields it has
        self._sim_state_fields_present = get_state_fields_present(self.sim_state)

        # save additional data if given
        self._data = {}
        for key, value in kwargs.items():
            # if the key is already in the sim_state keys we need to
            # modify it and raise a warning
            if key in self.KEYS:
                warn(
                    "Key {} in kwargs is already taken by this class, renaming to {}".format(
                        self.OTHER_KEY_TEMPLATE
                    ).format(
                        key
                    )
                )

                # make a new key
                new_key = self.OTHER_KEY_TEMPLATE.format(key)

                # set it in the data
                self._data[new_key] = value

            # otherwise just set it
            else:
                self._data[key] = value

    @property
    def sim_state(self):
        """The underlying simtk.openmm.State object this is wrapping."""
        return self._sim_state

    def __getitem__(self, key):
        # if this was a key for data not mapped from the OpenMM.State
        # object we use the _data attribute
        if (key not in self.KEYS) and (
            (not key.startswith("parameters"))
            and (not key.startswith("parameter_derivatives"))
        ):
            return self._data[key]

        # otherwise we have to specifically get the correct data and
        # process it into an array from the OpenMM.State
        else:
            if key == "positions":
                return self.positions_values()
            elif key == "velocities":
                return self.velocities_values()
            elif key == "forces":
                return self.forces_values()
            elif key == "kinetic_energy":
                return self.kinetic_energy_value()
            elif key == "potential_energy":
                return self.potential_energy_value()
            elif key == "time":
                return self.time_value()
            elif key == "box_vectors":
                return self.box_vectors_values()
            elif key == "box_volume":
                return self.box_volume_value()

            # handle the parameters differently since they are dictionaries of values
            elif key.startswith("parameters"):
                parameters_dict = self.parameters_values()
                if parameters_dict is None:
                    return None
                else:
                    # TODO: this was an attempt at a general way to do
                    # this but it doesn't work and I only ever need
                    # one nested level, so for now we just implement it that way
                    # return self._get_nested_attr_from_compound_key(key, parameters_dict)

                    param_key = key.split("/")[-1]
                    return parameters_dict[param_key]

            elif key.startswith("parameter_derivatives"):
                pd_dict = self.parameter_derivatives_values()
                if pd_dict is None:
                    return None
                else:
                    return self._get_nested_attr_from_compound_key(key, pd_dict)

    ## Array properties

    # Positions
    @property
    def positions(self):
        """The positions of the state as a numpy array simtk.units.Quantity object."""

        if "positions" in self._sim_state_fields_present:
            return self.sim_state.getPositions(asNumpy=True)
        else:
            return None

    @property
    def positions_unit(self):
        """The units (as a simtk.units.Unit object) the positions are in."""
        return self.positions.unit

    def positions_values(self):
        """The positions of the state as a numpy array in the positions_unit
        simtk.units.Unit. This is what is returned by the __getitem__
        accessor.

        """
        return self.positions.value_in_unit(self.positions_unit)

    # Velocities
    @property
    def velocities(self):
        """The velocities of the state as a numpy array simtk.units.Quantity object."""

        if "velocities" in self._sim_state_fields_present:
            return self.sim_state.getVelocities(asNumpy=True)
        else:
            return None

    @property
    def velocities_unit(self):
        """The units (as a simtk.units.Unit object) the velocities are in."""
        return self.velocities.unit

    def velocities_values(self):
        """The velocities of the state as a numpy array in the velocities_unit
        simtk.units.Unit. This is what is returned by the __getitem__
        accessor.

        """

        velocities = self.velocities
        if velocities is None:
            return None
        else:
            return self.velocities.value_in_unit(self.velocities_unit)

    # Forces
    @property
    def forces(self):
        """The forces of the state as a numpy array simtk.units.Quantity object."""

        if "forces" in self._sim_state_fields_present:
            return self.sim_state.getForces(asNumpy=True)
        else:
            return None

    @property
    def forces_unit(self):
        """The units (as a simtk.units.Unit object) the forces are in."""
        return self.forces.unit

    def forces_values(self):
        """The forces of the state as a numpy array in the forces_unit
        simtk.units.Unit. This is what is returned by the __getitem__
        accessor.

        """

        forces = self.forces
        if forces is None:
            return None
        else:
            return self.forces.value_in_unit(self.forces_unit)

    # Box Vectors
    @property
    def box_vectors(self):
        """The box vectors of the state as a numpy array simtk.units.Quantity object."""
        try:
            return self.sim_state.getPeriodicBoxVectors(asNumpy=True)
        except:
            warn(
                "Unknown exception handled from `self.sim_state.getPeriodicBoxVectors()`, "
                "this is probably because this attribute is not in the State."
            )
            return None

    @property
    def box_vectors_unit(self):
        """The units (as a simtk.units.Unit object) the box vectors are in."""
        return self.box_vectors.unit

    def box_vectors_values(self):
        """The box vectors of the state as a numpy array in the
        box_vectors_unit simtk.units.Unit. This is what is returned by
        the __getitem__ accessor.

        """

        box_vectors = self.box_vectors
        if box_vectors is None:
            return None
        else:
            return self.box_vectors.value_in_unit(self.box_vectors_unit)

    ## non-array properties

    # Kinetic Energy
    @property
    def kinetic_energy(self):
        """The kinetic energy of the state as a numpy array simtk.units.Quantity object."""
        try:
            return self.sim_state.getKineticEnergy()
        except:
            warn(
                "Unknown exception handled from `self.sim_state.getKineticEnergy()`, "
                "this is probably because this attribute is not in the State."
            )
            return None

    @property
    def kinetic_energy_unit(self):
        """The units (as a simtk.units.Unit object) the kinetic energy is in."""
        return self.kinetic_energy.unit

    def kinetic_energy_value(self):
        """The kinetic energy of the state as a numpy array in the kinetic_energy_unit
        simtk.units.Unit. This is what is returned by the __getitem__
        accessor.

        """

        kinetic_energy = self.kinetic_energy
        if kinetic_energy is None:
            return None
        else:
            return np.array(
                [self.kinetic_energy.value_in_unit(self.kinetic_energy_unit)]
            )

    # Potential Energy
    @property
    def potential_energy(self):
        """The potential energy of the state as a numpy array simtk.units.Quantity object."""
        try:
            return self.sim_state.getPotentialEnergy()
        except:
            warn(
                "Unknown exception handled from `self.sim_state.getPotentialEnergy()`, "
                "this is probably because this attribute is not in the State."
            )
            return None

    @property
    def potential_energy_unit(self):
        """The units (as a simtk.units.Unit object) the potential energy is in."""
        return self.potential_energy.unit

    def potential_energy_value(self):
        """The potential energy of the state as a numpy array in the potential_energy_unit
        simtk.units.Unit. This is what is returned by the __getitem__
        accessor.

        """

        potential_energy = self.potential_energy
        if potential_energy is None:
            return None
        else:
            return np.array(
                [self.potential_energy.value_in_unit(self.potential_energy_unit)]
            )

    # Time
    @property
    def time(self):
        """The time of the state as a numpy array simtk.units.Quantity object."""
        try:
            return self.sim_state.getTime()
        except:
            warn(
                "Unknown exception handled from `self.sim_state.getTime()`, "
                "this is probably because this attribute is not in the State."
            )
            return None

    @property
    def time_unit(self):
        """The units (as a simtk.units.Unit object) the time is in."""
        return self.time.unit

    def time_value(self):
        """The time of the state as a numpy array in the time_unit
        simtk.units.Unit. This is what is returned by the __getitem__
        accessor.

        """

        time = self.time
        if time is None:
            return None
        else:
            return np.array([self.time.value_in_unit(self.time_unit)])

    # Box Volume
    @property
    def box_volume(self):
        """The box volume of the state as a numpy array simtk.units.Quantity object."""
        try:
            return self.sim_state.getPeriodicBoxVolume()
        except:
            warn(
                "Unknown exception handled from `self.sim_state.getPeriodicBoxVolume()`, "
                "this is probably because this attribute is not in the State."
            )
            return None

    @property
    def box_volume_unit(self):
        """The units (as a simtk.units.Unit object) the box volume is in."""
        return self.box_volume.unit

    def box_volume_value(self):
        """The box volume of the state as a numpy array in the box_volume_unit
        simtk.units.Unit. This is what is returned by the __getitem__
        accessor.

        """

        box_volume = self.box_volume
        if box_volume is None:
            return None
        else:
            return np.array([self.box_volume.value_in_unit(self.box_volume_unit)])

    ## Dictionary properties
    ## Unitless

    # Parameters
    @property
    def parameters(self):
        """The parameters of the state as a dictionary mapping the names of
        the parameters to their values which are numpy array
        simtk.units.Quantity objects.

        """

        if "parameters" in self._sim_state_fields_present:
            return self.sim_state.getParameters()
        else:
            return None

    @property
    def parameters_unit(self):
        """The units for each parameter as a dictionary mapping parameter
        names to their corresponding unit as a simtk.units.Unit
        object.

        """
        param_units = {key: None for key, val in self.parameters.items()}
        return param_units

    def parameters_values(self):
        """The parameters of the state as a dictionary mapping the name of the
        parameter to a numpy array in the unit for the parameter of the
        same name in the parameters_unit corresponding
        simtk.units.Unit object. This is what is returned by the
        __getitem__ accessor using the compound key syntax with the
        prefix 'parameters', e.g. state['parameter/paramA'] for the
        parameter 'paramA'.

        """

        if self.parameters is None:
            return None

        param_arrs = {key: np.array(val) for key, val in self.parameters.items()}

        # return None if there is nothing in this
        if len(param_arrs) == 0:
            return None
        else:
            return param_arrs

    # Parameter Derivatives
    @property
    def parameter_derivatives(self):
        """The parameter derivatives of the state as a dictionary mapping the
        names of the parameters to their values which are numpy array
        simtk.units.Quantity objects.

        """

        if "parameter_derivatives" in self._sim_state_fields_present:
            return self.sim_state.getEnergyParameterDerivatives()
        else:
            return None

    @property
    def parameter_derivatives_unit(self):
        """The units for each parameter derivative as a dictionary mapping
        parameter names to their corresponding unit as a
        simtk.units.Unit object.

        """

        param_units = {key: None for key, val in self.parameter_derivatives.items()}
        return param_units

    def parameter_derivatives_values(self):
        """The parameter derivatives of the state as a dictionary mapping the
        name of the parameter to a numpy array in the unit for the
        parameter of the same name in the parameters_unit
        corresponding simtk.units.Unit object. This is what is
        returned by the __getitem__ accessor using the compound key
        syntax with the prefix 'parameter_derivatives',
        e.g. state['parameter_derivatives/paramA'] for the parameter
        'paramA'.

        """

        if self.parameter_derivatives is None:
            return None

        param_arrs = {
            key: np.array(val) for key, val in self.parameter_derivatives.items()
        }

        # return None if there is nothing in this
        if len(param_arrs) == 0:
            return None
        else:
            return param_arrs

    # for the dict attributes we need to transform the keys for making
    # a proper state where all __getitem__ things are arrays
    def _dict_attr_to_compound_key_dict(self, root_key, attr_dict):
        """Transform a dictionary of values within the compound key 'root_key'
        to a dictionary mapping compound keys to values.

        For example give the root_key 'parameters' and the parameters
        dictionary {'paramA' : 1.234} returns {'parameters/paramA' : 1.234}.

        Parameters
        ----------
        root_key : str
            The compound key prefix
        attr_dict : dict of str : value
            The dictionary with simple keys within the root key namespace.

        Returns
        -------
        compound_key_dict : dict of str : value
            The dictionary with the compound keys.

        """

        key_template = "{}/{}"
        cmpd_key_d = {}
        for key, value in attr_dict.items():
            new_key = key_template.format(root_key, key)
            # if this is a proper feature
            if type(value) == np.ndarray:
                cmpd_key_d[new_key] = value
            elif hasattr(value, "__getitem__"):
                cmpd_key_d.update(self._dict_attr_to_compound_key_dict(new_key, value))
            else:
                raise TypeError("Unsupported attribute type")

        return cmpd_key_d

    def _get_nested_attr_from_compound_key(self, compound_key, compound_feat_dict):
        """Get arbitrarily deeply nested compound keys from the full
        dictionary tree.

        Parameters
        ----------
        compound_key : str
            Compound key separated by '/' characters

        compound_feat_dict : dict
            Dictionary of arbitrary depth

        Returns
        -------
        value
            Value requested by the key.

        """

        key_components = compound_key.split("/")

        # if there is only one component of the key then it is not
        # really compound, we won't complain just return the
        # "dictionary" if it is not actually a dict like
        if not hasattr(compound_feat_dict, "__getitem__"):
            raise TypeError("Must provide a dict-like with the compound key")

        value = compound_feat_dict[key_components[0]]

        # if the value itself is compound recursively fetch the value
        if hasattr(value, "__getitem__") and len(key_components[1:]) > 0:
            subgroup_key = "/".join(key_components[1:])

            return self._get_nested_attr_from_compound_key(subgroup_key, value)

        elif hasattr(value, "__getitem__") and len(key_components[1:]) < 1:
            raise ValueError("Key does not reference a leaf node of attribute")

        # otherwise we have the right key so return the object
        else:
            return value

    def parameters_features(self):
        """Returns a dictionary of the parameters with their appropriate
        compound keys. This can be used for placing them in the same namespace
        as the rest of the attributes."""

        parameters = self.parameters_values()
        if parameters is None:
            return None
        else:
            return self._dict_attr_to_compound_key_dict("parameters", parameters)

    def parameter_derivatives_features(self):
        """Returns a dictionary of the parameter derivatives with their appropriate
        compound keys. This can be used for placing them in the same namespace
        as the rest of the attributes."""

        parameter_derivatives = self.parameter_derivatives_values()
        if parameter_derivatives is None:
            return None
        else:
            return self._dict_attr_to_compound_key_dict(
                "parameter_derivatives", parameter_derivatives
            )

    def omm_state_dict(self):
        """Return a dictionary with all of the default keys from the wrapped
        simtk.openmm.State object"""

        feature_d = {
            "positions": self.positions_values(),
            "velocities": self.velocities_values(),
            "forces": self.forces_values(),
            "kinetic_energy": self.kinetic_energy_value(),
            "potential_energy": self.potential_energy_value(),
            "time": self.time_value(),
            "box_vectors": self.box_vectors_values(),
            "box_volume": self.box_volume_value(),
        }

        params = self.parameters_features()
        if params is not None:
            feature_d.update(params)

        param_derivs = self.parameter_derivatives_features()
        if param_derivs is not None:
            feature_d.update(param_derivs)

        return feature_d

    def dict(self):
        # documented in superclass

        d = {}
        for key, value in self._data.items():
            d[key] = value
        for key, value in self.omm_state_dict().items():
            d[key] = value
        return d

    def to_mdtraj(self, topology):
        """Returns an mdtraj.Trajectory object from this walker's state.

        Parameters
        ----------
        topology : mdtraj.Topology object
            Topology for the state.

        Returns
        -------
        state_traj : mdtraj.Trajectory object

        """

        # Third Party Library
        import mdtraj as mdj

        # resize the time to a 1D vector
        unitcell_lengths, unitcell_angles = box_vectors_to_lengths_angles(
            self.box_vectors
        )
        return mdj.Trajectory(
            np.array([self.positions_values()]),
            unitcell_lengths=[unitcell_lengths],
            unitcell_angles=[unitcell_angles],
            topology=topology,
        )


def gen_sim_state(positions, system, integrator, getState_kwargs=None):
    """Convenience function for generating an omm.State object.

    Parameters
    ----------

    positions : arraylike of float
        The positions for the system you want to set

    system : openmm.app.System object

    integrator : openmm.Integrator object

    Returns
    -------

    sim_state : openmm.State object

    """

    # handle the getState_kwargs
    tmp_getState_kwargs = getState_kwargs

    # start with the defaults
    getState_kwargs = dict(GET_STATE_KWARG_DEFAULTS)

    # if there were customizations use them
    if tmp_getState_kwargs is not None:
        getState_kwargs.update(tmp_getState_kwargs)

    # generate a throwaway context, using the reference platform so we
    # don't screw up other platform stuff later in the same process
    platform = omm.Platform.getPlatformByName("Reference")
    context = omm.Context(system, copy(integrator), platform)

    # set the positions
    context.setPositions(positions)

    # then just retrieve it as a state using the default kwargs
    sim_state = context.getState(**getState_kwargs)

    return sim_state


def gen_walker_state(positions, system, integrator, getState_kwargs=None):
    """Convenience function for generating a wepy walker State object for
    an openmm simulation state.

    Parameters
    ----------

    positions : arraylike of float
        The positions for the system you want to set

    system : openmm.app.System object

    integrator : openmm.Integrator object

    Returns
    -------

    walker_state : wepy.runners.openmm.OpenMMState object

    """

    state = OpenMMState(
        gen_sim_state(positions, system, integrator, getState_kwargs=getState_kwargs)
    )

    return state


class OpenMMWalker(Walker):
    """Walker for OpenMMRunner simulations.

    This simply enforces the use of an OpenMMState object for the
    walker state attribute.

    """

    def __init__(self, state, weight):
        # documented in superclass

        assert isinstance(
            state, OpenMMState
        ), "state must be an instance of class OpenMMState not {}".format(type(state))

        super().__init__(state, weight)


class OpenMMCPUWorker(Worker):
    """Worker for OpenMM GPU simulations (CUDA or OpenCL platforms).

    This is intended to be used with the wepy.work_mapper.WorkerMapper
    work mapper class.

    This class must be used in order to ensure OpenMM runs jobs on the
    appropriate GPU device.

    """

    NAME_TEMPLATE = "OpenMMCPUWorker-{}"
    """The name template the worker processes are named to substituting in
    the process number."""

    DEFAULT_NUM_THREADS = 1

    def __init__(self, *args, **kwargs):
        if "num_threads" not in kwargs:
            num_threads = self.DEFAULT_NUM_THREADS
        else:
            num_threads = kwargs.pop("num_threads")

        super().__init__(*args, num_threads=num_threads, **kwargs)

    def run_task(self, task):
        # documented in superclass

        # make the platform kwargs dictionary
        platform_options = {"Threads": str(self.attributes["num_threads"])}

        # run the task and pass in the DeviceIndex for OpenMM to
        # assign work to the correct GPU
        return task(platform_kwargs=platform_options)


class OpenMMGPUWorker(Worker):
    """Worker for OpenMM GPU simulations (CUDA or OpenCL platforms).

    This is intended to be used with the wepy.work_mapper.WorkerMapper
    work mapper class.

    This class must be used in order to ensure OpenMM runs jobs on the
    appropriate GPU device.

    """

    NAME_TEMPLATE = "OpenMMGPUWorker-{}"
    """The name template the worker processes are named to substituting in
    the process number."""

    def run_task(self, task):
        # get the platform
        platform = self.mapper_attributes["platform"]

        # get the device index from the attributes
        device_id = self.mapper_attributes["device_ids"][self._worker_idx]

        # make the platform kwargs dictionary
        platform_options = {"DeviceIndex": str(device_id)}

        logger.info(f"platform={platform}, platform_options={platform_options}")

        return task(
            platform=platform,
            platform_kwargs=platform_options,
        )


class OpenMMCPUWalkerTaskProcess(WalkerTaskProcess):
    NAME_TEMPLATE = "OpenMM_CPU_Walker_Task-{}"

    def run_task(self, task):
        if "num_threads" in self.mapper_attributes:
            num_threads = self.mapper_attributes["num_threads"]

            # make the platform kwargs dictionary
            platform_options = {"Threads": str(num_threads)}

            logger.info(f"Threads={num_threads}")

        else:
            platform_options = {}

        return task(
            platform_kwargs=platform_options,
        )


class OpenMMGPUWalkerTaskProcess(WalkerTaskProcess):
    NAME_TEMPLATE = "OpenMM_GPU_Walker_Task-{}"

    def run_task(self, task):
        logger.info(f"Starting to run a task as worker {self._worker_idx}")

        # get the platform
        platform = self.mapper_attributes["platform"]

        # get the device index from the attributes
        device_id = self.mapper_attributes["device_ids"][self._worker_idx]

        # make the platform kwargs dictionary
        platform_options = {"DeviceIndex": str(device_id)}

        logger.info(f"platform={platform}, platform_options={platform_options}")

        return task(
            platform=platform,
            platform_kwargs=platform_options,
        )<|MERGE_RESOLUTION|>--- conflicted
+++ resolved
@@ -203,7 +203,6 @@
     """Runner for OpenMM simulations."""
 
     def __init__(
-<<<<<<< HEAD
             self,
             system,
             topology,
@@ -212,16 +211,6 @@
             platform_kwargs=None,
             enforce_box=False,
             get_param_derivs=False,
-=======
-        self,
-        system,
-        topology,
-        integrator,
-        platform=None,
-        platform_kwargs=None,
-        enforce_box=False,
-        get_state_kwargs=None
->>>>>>> 38734b0a
     ):
         """Constructor for OpenMMRunner.
 
@@ -253,19 +242,10 @@
             Calls 'context.getState' with 'enforcePeriodicBox' if True.
              (Default value = False)
 
-<<<<<<< HEAD
         get_param_derivs : bool
             Calls 'context.getState' with 'getParameterDerivatives' if True.
              (Default value = False)
 
-
-=======
-        get_state_kwargs : dict of str : bool, optional
-            key-values to set for getting the state from the OpenMM context.
-            keys not included will use the values in GET_STATE_KWARG_DEFAULTS.
-            Will override the enforce_box flag.
-            
->>>>>>> 38734b0a
         Warnings
         --------
 
@@ -308,7 +288,7 @@
         self.platform_kwargs = platform_kwargs
 
         self.enforce_box = enforce_box
-<<<<<<< HEAD
+
         self.get_param_derivs = get_param_derivs
 
         self.getState_kwargs = dict(GET_STATE_KWARG_DEFAULTS)
@@ -316,20 +296,6 @@
         self.getState_kwargs["enforcePeriodicBox"] = self.enforce_box
         self.getState_kwargs["getParameterDerivatives"] = self.get_param_derivs
 
-=======
-        self.get_parameter_derivs = get_parameter_derivs
-        
-        self.getState_kwargs = dict(GET_STATE_KWARG_DEFAULTS)
-        # update with the user based enforce_box
-        if get_state_kwargs is not None:
-            for k in get_state_kwargs:
-                self.getState_kwargs[k] = get_state_kwargs[k]
-
-            # override enforce_box option if specified in get_state_kwargs
-            if 'enforce_box' in get_state_kwargs:
-                self.enforce_box = get_state_kwargs['enforce_box']
-                
->>>>>>> 38734b0a
         self._cycle_platform = None
         self._cycle_platform_kwargs = None
 
