--- conflicted
+++ resolved
@@ -1213,13 +1213,9 @@
     def run_task(self, task):
 
         # get the device index from the attributes
-        device_idx = self.mapper_attributes['device_ids'][self._worker_idx]
+        device_id = self.mapper_attributes['device_ids'][self._worker_idx]
 
         # make the platform kwargs dictionary
-<<<<<<< HEAD
-        platform_options = {'DeviceIndex' : str(device_idx)}
-=======
         platform_options = {'DeviceIndex' : str(device_id)}
->>>>>>> 84b71832
 
         return task(platform_kwargs=platform_options)