"""Module for the main simulation management class.

All component class interfaces are set by how the manager interacts
with them.

Managers should implement a three phase protocol for running
simulations:

- init
- run_simulation
- cleanup

The separate `init` method is different than the constructor
`__init__` method and instead calls the special `init` method on all
wepy components (runner, resampler, boundary conditions, and
reporters) at runtime.

This allows for a things that need to be done at runtime before a
simulation begins, e.g. opening files, that you don't want done at
construction time.

This is useful for orchestration because the complete simulation
'image' can be made before runtime (and pickled or otherwise
persisted) without producing external effects.

This is used primarily for reporters, which perform I/O, and work
mappers which may spawn processes.

The `cleanup` method should be called either when the simulation ends
normally as well as when the simulation ends abnormally.

This allows file handles to be closed and processes to be killed at
the end of a simulation and upon failure.


The base methods for running simulations is `run_cycle` which runs
a cycle of weighted ensemble given the state of all the components.

The simulation manager should provide multiple ways of running
simulations depending on if the number of cycles is known up front or
to be determined adaptively (e.g. according to some time limit).

"""

import sys
import time
from copy import deepcopy
import logging

from wepy.work_mapper.mapper import Mapper

class Manager(object):
    """The class that coordinates wepy simulations.

    The Manager class is the lynchpin of wepy simulations and is where
    all the different components are composed.

    Strictly speaking the Manager defines the interfaces each
    component must provide to function.

    Developers can call `run_cycle` directly but the following
    convenience functions are provided to run many cycles in
    succession as a single 'run' with consecutive cycle idxs:

    - run_simulation_by_time
    - run_simulation

    The corresponding 'continue' run methods will simply pass a run
    index to reporters indicating that the run continues another.

    For these run methods the `init` method is called followed by
    iterative calls to `run_cycle` and finally with a call to
    `cleanup`.

    The order of application of wepy components are:

    - runner
    - boundary_conditions
    - resampler
    - reporters

    """


    REPORT_ITEM_KEYS = ('cycle_idx', 'n_segment_steps',
                        'new_walkers', 'resampled_walkers',
                        'warp_data', 'bc_data', 'progress_data',
                        'resampling_data', 'resampler_data',
                        'worker_segment_times', 'cycle_runner_time',
                        'cycle_bc_time', 'cycle_resampling_time',)
    """Keys of values that will be passed to reporters.

    This indicates the values that the reporters will have access to.
    """

    def __init__(self, init_walkers,
                 runner = None,
                 work_mapper = None,
                 resampler = None,
                 boundary_conditions = None,
                 reporters = None):
        """Constructor for Manager.

        Arguments
        ---------

        init_walkers : list of walkers
            The list of the initial walkers that will be run.

        runner : object implementing the Runner interface
            The runner to be used for propagating sampling segments of walkers.

        work_mapper : object implementing the WorkMapper interface
            The object that will be used to perform a set of runner
            segments in a cycle.

        resampler : object implementing the Resampler interface
            The resampler to be used in the simulation

        boundary_conditions : object implementing BoundaryCondition interface, optional
            The boundary conditions to apply to walkers

        reporters : list of objects implenting the Reporter interface, optional
            Reporters to be used. You should provide these if you want to keep data.

        Warnings
        --------

        While reporters are strictly optional, you probably want to
        provide some because the simulation manager provides no
        utilities for saving data from the simulations except for the
        walkers at the end of a cycle or simulation.

        See Also
        --------
        wepy.reporter.hdf5 : The standard reporter for molecular simulations in wepy.

        wepy.orchestration.orchestrator.Orchestrator : for running simulations with
            checkpointing, restarting, reporter localization, and configuration hotswapping
            with command line interface.

        """

        self.init_walkers = init_walkers
        self.n_init_walkers = len(init_walkers)

        # the runner is the object that runs dynamics
        self.runner = runner
        # the resampler
        self.resampler = resampler
        # object for boundary conditions
        self.boundary_conditions = boundary_conditions

        # the method for writing output
        if reporters is None:
            self.reporters = []
        else:
            self.reporters = reporters

        if work_mapper is None:
            self.work_mapper = Mapper()
        else:
            self.work_mapper = work_mapper

    def run_segment(self, walkers, segment_length):
        """Run a time segment for all walkers using the available workers.

        Maps the work for running each segment for each walker using
        the work mapper.

        Walkers will have the same weights but different states.

        Parameters
        ----------
        walkers : list of walkers
        segment_length : int
            Number of steps to run in each segment.

        Returns
        -------

        new_walkers : list of walkers
           The walkers after the segment of sampling simulation.

        """

        num_walkers = len(walkers)

        logging.info("Starting segment")

        new_walkers = list(self.work_mapper.map(walkers,
                                                (segment_length for i in range(num_walkers)),
                                               )
                          )
        logging.info("Ending segment")

        return new_walkers

    def run_cycle(self, walkers, n_segment_steps, cycle_idx):
        """Run a full cycle of weighted ensemble simulation using each
        component.

        The order of application of wepy components are:

        - runner
        - boundary_conditions
        - resampler
        - reporters

        The `init` method should have been called before this or
        components may fail.

        This method is not idempotent and will alter the state of wepy
        components.

        The cycle is not kept as a state variable of the simulation
        manager and so myst be provided here. This motivation for this
        is that a cycle index is really a property of a run and runs
        can be composed in many ways and is then handled by
        higher-level methods calling run_cycle.

        Each component should implement its respective interface to be
        called in this method, the order and names of the methods
        called are as follows:

        1. runner.pre_cycle
        2. run_segment -> work_mapper.map(runner.run_segment)
        3. runner.post_cycle
        4. boundary_conditions.warp_walkers (if present)
        5. resampler.resample
        6. reporter.report for all reporters

        The pre and post cycle calls to the runner allow for a parity
        of one call per cycle to the runner.

        The boundary_conditions component is optional, as are the
        reporters (although it won't be very useful to run this
        without any).

        Parameters
        ----------
        walkers : list of walkers

        n_segment_steps : int
            Number of steps to run in each segment.

        cycle_idx : int
            The index of this cycle.

        Returns
        -------

        new_walkers : list of walkers
            The resulting walkers of the cycle

        sim_components : list
            The runner, resampler, and boundary conditions
            objects at the end of the cycle.

        See Also
        --------
        run_simulation : To run a simulation by the number of cycles
        run_simulation_by_time

        """


        # this one is called to just easily be able to catch all the
        # errors from it so we can cleanup if an error is caught

        try:
            return self._run_cycle(walkers, n_segment_steps, cycle_idx)
        except Exception as err:

            # if we catch any error we want to make sure that run the
            # cleanup for everything. By policy this should make sure
            # all running processes are killed (i.e. does not actually
            # kill processes and the modules should implement this
            # themselves in their cleanup method)
            self.cleanup()

            # then reraise the error
            raise err

    def _run_cycle(self, walkers, n_segment_steps, cycle_idx):
        """See run_cycle."""

        logging.info("Begin cycle {}".format(cycle_idx))

        # run the pre-cycle hook
        self.runner.pre_cycle(walkers=walkers,
                              n_segment_steps=n_segment_steps,
                              cycle_idx=cycle_idx)

        # run the segment
        start = time.time()
        logging.info("Entering run segment")
        new_walkers = self.run_segment(walkers, n_segment_steps)
        end = time.time()
        runner_time = end - start

        logging.info("Starting post cycle")
        # run post-cycle hook
        self.runner.post_cycle()


        logging.info("End cycle {}".format(cycle_idx))

        # boundary conditions should be optional;

        # initialize the warped walkers to the new_walkers and
        # change them later if need be
        warped_walkers = new_walkers
        warp_data = []
        bc_data = []
        progress_data = {}
        bc_time = 0.0
        if self.boundary_conditions is not None:

            # apply rules of boundary conditions and warp walkers through space
            start = time.time()
            logging.info("Starting boundary conditions")
            bc_results  = self.boundary_conditions.warp_walkers(new_walkers,
                                                                cycle_idx)
            end = time.time()
            bc_time = end - start

            # warping results
            warped_walkers = bc_results[0]
            warp_data = bc_results[1]
            bc_data = bc_results[2]
            progress_data = bc_results[3]

            if len(warp_data) > 0:
                logging.info("Returned warp record in cycle {}".format(cycle_idx))


        # resample walkers
        start = time.time()
<<<<<<< HEAD
        logging.info("Starting resampler")
=======

>>>>>>> 201246a4
        resampling_results = self.resampler.resample(warped_walkers)

        end = time.time()
        resampling_time = end - start

        resampled_walkers = resampling_results[0]
        resampling_data = resampling_results[1]
        resampler_data = resampling_results[2]

        # log the weights of the walkers after resampling
        result_template_str = "|".join(["{:^5}" for i in range(self.n_init_walkers + 1)])
        walker_weight_str = result_template_str.format("weight",
            *[round(walker.weight, 3) for walker in resampled_walkers])
        logging.info(walker_weight_str)

        # make a dictionary of all the results that will be reported

        try:
            seg_times = self.work_mapper.worker_segment_times
            sampling_time = 0
            for w_list in self.work_mapper.worker_segment_times:
                for t in w_list:
                    sampling_time += t
            overhead_time = runner_time - sampling_time
            logging.info("Runner time = {}; Sampling = ({}); Overhead = ({})".format(runner_time,sampling_time,overhead_time))
        except:
            seg_times = [None]
            sampling_time = None
            overhead_time = None
            logging.info("Runner time = {}".format(runner_time))

        report = {'cycle_idx' : cycle_idx,
                  'new_walkers' : new_walkers,
                  'warp_data' : warp_data,
                  'bc_data' : bc_data,
                  'progress_data' : progress_data,
                  'resampling_data' : resampling_data,
                  'resampler_data' : resampler_data,
                  'n_segment_steps' : n_segment_steps,
                  'worker_segment_times' : seg_times,
                  'cycle_runner_time' : runner_time,
                  'cycle_bc_time' : bc_time,
                  'cycle_resampling_time' : resampling_time,
                  'resampled_walkers' : resampled_walkers}

        # check that all of the keys that are specified for this sim
        # manager are present
        assert all([True if rep_key in report else False
                    for rep_key in self.REPORT_ITEM_KEYS])

        logging.info("Starting reporting")
        # report results to the reporters
        for reporter in self.reporters:
            reporter.report(**report)

        # prepare resampled walkers for running new state changes
        walkers = resampled_walkers


        # we also return a list of the "filters" which are the
        # classes that are run on the initial walkers to produce
        # the final walkers. THis is to satisfy a future looking
        # interface in which the order and components of these
        # filters are completely parametrizable. This may or may
        # not be implemented in a future release of wepy but this
        # interface is assumed by the orchestration classes for
        # making snapshots of the simulations. The receiver of
        # these should perform the copy to make sure they aren't
        # mutated. We don't do this here for efficiency.
        filters = [self.runner, self.boundary_conditions, self.resampler]

        logging.info("Done: returning walkers")
        return walkers, filters

    def init(self, num_workers=None, continue_run=None):
        """Initialize wepy configuration components for use at runtime.

        This `init` method is different than the constructor
        `__init__` method and instead calls the special `init` method
        on all wepy components (runner, resampler, boundary
        conditions, and reporters) at runtime.

        This allows for a things that need to be done at runtime before a
        simulation begins, e.g. opening files, that you don't want done at
        construction time.

        It calls the `init` methods on:

        - work_mapper
        - reporters

        Passes the segment_func of the runner and the number of
        workers to the work_mapper.

        Passes the following things to each reporter `init` method:

        - init_walkers
        - runner
        - resampler
        - boundary_conditions
        - work_mapper
        - reporters
        - continue_run

        Parameters
        ----------
        num_workers : int
            The number of workers to use in the work mapper.
             (Default value = None)
        continue_run : int
            Index of a run this one is continuing.
             (Default value = None)

        """


        logging.info("Starting simulation")

        # initialize the work_mapper with the function it will be
        # mapping and the number of workers, this may include things like starting processes
        # etc.
        self.work_mapper.init(segment_func=self.runner.run_segment,
                              num_workers=num_workers)

        # init the reporter
        for reporter in self.reporters:
            reporter.init(init_walkers=self.init_walkers,
                          runner=self.runner,
                          resampler=self.resampler,
                          boundary_conditions=self.boundary_conditions,
                          work_mapper=self.work_mapper,
                          reporters=self.reporters,
                          continue_run=continue_run)

    def cleanup(self):
        """Perform cleanup actions for wepy configuration components.

        Allow components to perform actions before ending the main
        simulation manager process.

        Calls the `cleanup` method on:

        - work_mapper
        - reporters

        Passes nothing to the work mapper.

        Passes the following to each reporter:

        - runner
        - work_mapper
        - resampler
        - boundary_conditions
        - reporters

        """

        # cleanup the mapper
        self.work_mapper.cleanup()

        # cleanup things associated with the reporter
        for reporter in self.reporters:
            reporter.cleanup(runner=self.runner,
                             work_mapper=self.work_mapper,
                             resampler=self.resampler,
                             boundary_conditions=self.boundary_conditions,
                             reporters=self.reporters)


    def run_simulation_by_time(self, run_time, segments_length, num_workers=None):
        """Run a simulation for a certain amount of time.

        This starts timing as soon as this is called. If the time
        before running a new cycle is greater than the runtime the run
        will exit after cleaning up. Once a cycle is started it may
        also run over the wall time.

        All this does is provide a run idx to the reporters, which is
        the run that is intended to be continued. This simulation
        manager knows no details and is left up to the reporters to
        handle this appropriately.

        Parameters
        ----------
        run_time : float
            The time to run in seconds.

        segments_length : int
            The number of steps for each runner segment.

        num_workers : int
            The number of workers to use for the work mapper.
             (Default value = None)

        Returns
        -------
        new_walkers : list of walkers
            The resulting walkers of the cycle

        sim_components : list
            Deep copies of the runner, resampler, and boundary
            conditions objects at the end of the cycle.

        See Also
        --------
        wepy.orchestration.orchestrator.Orchestrator : for running simulations with
            checkpointing, restarting, reporter localization, and configuration hotswapping
            with command line interface.

        """
        start_time = time.time()
        self.init(num_workers=num_workers)
        cycle_idx = 0
        walkers = self.init_walkers
        while time.time() - start_time < run_time:

            logging.info("starting cycle {} at time {}".format(cycle_idx, time.time() - start_time))

            walkers, filters = self.run_cycle(walkers, segments_length, cycle_idx)

            logging.info("ending cycle {} at time {}".format(cycle_idx, time.time() - start_time))

            cycle_idx += 1

        self.cleanup()

        return walkers, deepcopy(filters)

    def run_simulation(self, n_cycles, segment_lengths, num_workers=None):
        """Run a simulation for an explicit number of cycles.

        Parameters
        ----------
        n_cycles : int
            Number of cycles to perform.

        segment_lengths : int
            The number of steps for each runner segment.

        num_workers : int
            The number of workers to use for the work mapper.
             (Default value = None)

        Returns
        -------
        new_walkers : list of walkers
            The resulting walkers of the cycle

        sim_components : list
            Deep copies of the runner, resampler, and boundary
            conditions objects at the end of the cycle.

        See Also
        --------
        wepy.orchestration.orchestrator.Orchestrator : for running simulations with
            checkpointing, restarting, reporter localization, and configuration hotswapping
            with command line interface.

        """

        self.init(num_workers=num_workers)

        walkers = self.init_walkers
        # the main cycle loop
        for cycle_idx in range(n_cycles):
            walkers, filters = self.run_cycle(walkers, segment_lengths[cycle_idx], cycle_idx)

        self.cleanup()

        return walkers, deepcopy(filters)

    def continue_run_simulation(self, run_idx, n_cycles, segment_lengths, num_workers=None):
        """Continue a simulation. All this does is provide a run idx to the
        reporters, which is the run that is intended to be
        continued. This simulation manager knows no details and is
        left up to the reporters to handle this appropriately.

        Parameters
        ----------
        run_idx : int
            Index of the run you are continuing.

        n_cycles : int
            Number of cycles to perform.

        segment_lengths : int
            The number of steps for each runner segment.

        num_workers : int
            The number of workers to use for the work mapper.
             (Default value = None)

        Returns
        -------
        new_walkers : list of walkers
            The resulting walkers of the cycle

        sim_components : list
            Deep copies of the runner, resampler, and boundary
            conditions objects at the end of the cycle.

        See Also
        --------
        wepy.orchestration.orchestrator.Orchestrator : for running simulations with
            checkpointing, restarting, reporter localization, and configuration hotswapping
            with command line interface.

        """

        self.init(num_workers=num_workers,
                  continue_run=run_idx)

        walkers = self.init_walkers
        # the main cycle loop
        for cycle_idx in range(n_cycles):
            walkers, filters = self.run_cycle(walkers, segment_lengths[cycle_idx], cycle_idx)

        self.cleanup()

        return walkers, filters


    def continue_run_simulation_by_time(self, run_idx, run_time, segments_length, num_workers=None):
        """Continue a simulation with a separate run by time.

        This starts timing as soon as this is called. If the time
        before running a new cycle is greater than the runtime the run
        will exit after cleaning up. Once a cycle is started it may
        also run over the wall time.

        All this does is provide a run idx to the reporters, which is
        the run that is intended to be continued. This simulation
        manager knows no details and is left up to the reporters to
        handle this appropriately.

        Parameters
        ----------
        run_idx : int
            Deep copies of the runner, resampler, and boundary
            conditions objects at the end of the cycle.


        See Also
        --------
        wepy.orchestration.orchestrator.Orchestrator : for running simulations with
            checkpointing, restarting, reporter localization, and configuration hotswapping
            with command line interface.

        """

        start_time = time.time()

        self.init(num_workers=num_workers,
                  continue_run=run_idx)

        cycle_idx = 0
        walkers = self.init_walkers
        while time.time() - start_time < run_time:

            logging.info("starting cycle {} at time {}".format(cycle_idx, time.time() - start_time))

            walkers, filters = self.run_cycle(walkers, segments_length, cycle_idx)

            logging.info("ending cycle {} at time {}".format(cycle_idx, time.time() - start_time))

            cycle_idx += 1

        self.cleanup()

        return walkers, filters<|MERGE_RESOLUTION|>--- conflicted
+++ resolved
@@ -337,11 +337,8 @@
 
         # resample walkers
         start = time.time()
-<<<<<<< HEAD
         logging.info("Starting resampler")
-=======
-
->>>>>>> 201246a4
+
         resampling_results = self.resampler.resample(warped_walkers)
 
         end = time.time()
