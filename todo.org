#+TODO: TODO | DONE CANCELLED
* Simulation manager architecture

** TODO [#B] allow for resampler to get information on the whole tree of data :feature:

* Walker class

** TODO [#A] API and specs for a gneral Walker class               :api:core:

There are some notes on this in my lab notebook

* Resampler Helper Module
** TODO [#A] API and specs for a general Resampler                      :api:

- distance metric
- novelty/decision function

** TODO [#A] Distance metric API and specs                              :api:

** TODO [#A] novelty/decision function API and specs                    :api:



** TODO [#B] original WExplore algorithm                :feature:application:
** TODO [#B] rewrite WExplore2 and WExplore in general framework        :app:

* HDF5

<<<<<<< HEAD
** TODO [#A] get methods for warp, bc, resampling records              :core:
*** DONE resampling records
#+BEGIN_SRC python
resampling_records = wepy_h5.run_resampling_records(run_idx)
#+END_SRC

Will return a list of tuples of the form (decision_enum_id, record)
*** TODO resampling aux_data

- [X] written
- [ ] test

I need to make the Lennard Jones example have stuff to test on.

That means it needs to actually store some aux data from the resampler
*** TODO warp records
*** TODO warp aux_dat
*** TODO boundary conditions records
*** TODO boundary conditions aux data
=======
>>>>>>> cd4305e5

** DONE [#A] sparse atoms slices                                    :feature:

We want to have a dedicated group in a trajectory for alternative
representations of the positions of atoms in the trajectories.

This is because we want to be able to save only the positions we need
for analysis of a subset of atoms that are of interest most of the
time (i.e. just the protein and not the solvent) to save memory but
still be able to have restart values.

What does this require?
- separate topology
- separate group for alternate representations (field name: `alt_reps`)
- atom selections for both the main positions field and the alt_reps
  given to the Reporter
- methods for retrieving full systems properly
- methods for writing trajectories with either full system or main
  positions
- methods for writing restarts for appropriate MD engines

So what is the API to look like.
<<<<<<< HEAD

When I am calling the reporter I will want an option like this:


*** use case 1

This is a general way to specify the indices for the main
representation. And additionally specify other represenations and the
frequency of their saving. You could simply save the use just the
`main_rep_idxs` to specify what atoms to save without specifying any
alt_reps.
 #+BEGIN_SRC python
   hdf5_reporter = WepyHDF5Reporter(report_path, mode='w',
                                        save_fields=['positions', 'box_vectors', 'velocities'],
                                        decisions=resampler.DECISION,
                                        instruction_dtypes=resampler.INSTRUCTION_DTYPES,
                                        warp_dtype=ubc.WARP_INSTRUCT_DTYPE,
                                        warp_aux_dtypes=ubc.WARP_AUX_DTYPES,
                                        warp_aux_shapes=ubc.WARP_AUX_SHAPES,
                                        topology=json_str_top,
                                        units=units,
                                        sparse_fields={'velocities' : 10},
                                        # select the atoms you would like
                                        # to be saved in the 'positions'
                                        # field
                                        main_rep_idxs=selection_atom_idxs,
                                        # specify other alternate
                                        # representations as a list of
                                        # arrays of the atom idxs for
                                        # each alternate representation
                                        alt_reps_idxs=[all_atom_idxs],
                                        alt_rep_freqs=[10])
 #+END_SRC

*** use case 2

A simpler and more direct way to go that would achieve most use cases
is to not have to manually specify the alt_reps for a standard
restarts use case.

That is we simply want to specify a reduced main representation and
the frequency to save the entire system only.

#+BEGIN_SRC python
  hdf5_reporter = WepyHDF5Reporter(report_path, mode='w',
                                       save_fields=['positions', 'box_vectors', 'velocities'],
                                       decisions=resampler.DECISION,
                                       instruction_dtypes=resampler.INSTRUCTION_DTYPES,
                                       warp_dtype=ubc.WARP_INSTRUCT_DTYPE,
                                       warp_aux_dtypes=ubc.WARP_AUX_DTYPES,
                                       warp_aux_shapes=ubc.WARP_AUX_SHAPES,
                                       topology=json_str_top,
                                       units=units,
                                       sparse_fields={'velocities' : 10},
                                       # select the atoms you would like
                                       # to be saved in the 'positions'
                                       # field
                                       main_rep_idxs=selection_atom_idxs,
                                       full_system_rep_freq=100)
#+END_SRC

Here the full_system_rep_freq should default to None and that signals
that there should be no saving of the full system as an alternate rep.

** TODO [#A] Lennard Jones full test data
*** TODO resampling records
- [ ] make sure to get CLONEs
*** TODO resampling aux data

- [ ] use a resampler that returns resampling aux_data

This is in the new WExplore2 stuff, but it will be a royal pain to
merge that...

I could do this with a properly implemented WExplore resampler with a
distance metric that actually makes sense for Lennard Jones
*** DONE warp records
*** DONE warp aux data
*** TODO boundary conditions records
*** TODO boundary conditions aux data

=======
>>>>>>> cd4305e5

When I am calling the reporter I will want an option like this:

From the case studies I was forgetting that I need to name the fields!

How should the full representation be named?

Should it be in the sub-group? I feel like maybe not since we don't
want to overwrite it's name on accident. Or we can put it there and
just make it a convenient default.

A convenient default is easier to implement and keeps the top-level
cleaner.

Okay that it will be it shall be named 'all_positions'.

The group for all the others is called alt_reps.

*** log 

**** <2018-01-04 Thu>

I initially had the main_rep_idxs as an option going to the wepyHDF5
object however, I think this really should be handled by applications
and the wepyHDF5 only has the alt_reps, which makes it sufficiently
abstract.

<<<<<<< HEAD
Okay demoting this but the branch will still exist.
=======
=======
So the whole mainb_rep_idxs thing needs to be handled in the reporter
as a convenience option.

Okay but how would this actually have to happen??

We have to have the full topology and a special topology for the main
one.

No we don't we just need to slice it.

We do however need to change how the atoms are counted.

This is set in the _set_default_init_field_attributes method and then
written to the file. THis gets that information from the topology...

Ok well we just need to take into the possibility for variation.

We just need to change the n_coords from the topology by counting the
main_rep_idxs.

Okay that looks like it will work. Lets test it.

Okay so I got the main rep to be set properly. Don't know if this
breaks methods or not.

Needs to be tested in the future.

Problem (?) when you give alt_reps that choose atoms from the full
system and the main rep is missing those atoms you run into trouble.

This should be possible to do. How can we do this? When I am manually
setting the fields I was passing in the correct coordinates, which
maybe I shouldn't so you can still get the correct alt_reps?

THis was what I orginally going to do in the reporter layer. So it
should be that you have to pass in the alt_reps coordinates manually
as well. THis makes sense because they are sparse and then you
wouldn't be able to control when they are added to the traj.

Okay this was done.

Need to specifyu which alt_rep is being made and to create topologies
from that.

Now I am running into the problem that the n_atoms is set at the
n_coords which is needed for making the positions array but this is
set from the n_coords, and not from the topology. When I make the
all_atoms selection it is None in the settings and I have to generate
the slice out automatically. However, maybe it is just better to have
the full actual slice set in there from the beginning in the reporter.

Maybe that is better and I can just get the atom count from the
topology.


*** todo

**** DONE reduced main_rep in WepyHDF5

**** DONE test settting of alt_reps in WepyHDF5

**** DONE set main reps from the reporter

**** DONE set alt_reps from the reporter
**** DONE set full_system from the reporter
**** DONE test methods with reduced main_rep

working on updating the to_mdtraj method.

The iter_trajs_field won't work, but I don't want to do this now so I
will just create a todo and move on.

*** Case Studies
**** use case 1

 This is a general way to specify the indices for the main
 representation. And additionally specify other represenations and the
 frequency of their saving. You could simply save the use just the
 `main_rep_idxs` to specify what atoms to save without specifying any
 alt_reps.
  #+BEGIN_SRC python
    hdf5_reporter = WepyHDF5Reporter(report_path, mode='w',
                                         save_fields=['positions', 'box_vectors', 'velocities'],
                                         decisions=resampler.DECISION,
                                         instruction_dtypes=resampler.INSTRUCTION_DTYPES,
                                         warp_dtype=ubc.WARP_INSTRUCT_DTYPE,
                                         warp_aux_dtypes=ubc.WARP_AUX_DTYPES,
                                         warp_aux_shapes=ubc.WARP_AUX_SHAPES,
                                         topology=json_str_top,
                                         units=units,
                                         sparse_fields={'velocities' : 10},
                                         # select the atoms you would like
                                         # to be saved in the 'positions'
                                         # field
                                         main_rep_idxs=selection_atom_idxs,
                                         # specify other alternate
                                         # representations as a list of
                                         # arrays of the atom idxs for
                                         # each alternate representation
                                         alt_reps={'my_rep' : (my_rep_atom_idxs, 10)}
                                         )
  #+END_SRC

**** use case 2

 A simpler and more direct way to go that would achieve most use cases
 is to not have to manually specify the alt_reps for a standard
 restarts use case.

 That is we simply want to specify a reduced main representation and
 the frequency to save the entire system only.

 #+BEGIN_SRC python
   hdf5_reporter = WepyHDF5Reporter(report_path, mode='w',
                                        save_fields=['positions', 'box_vectors', 'velocities'],
                                        decisions=resampler.DECISION,
                                        instruction_dtypes=resampler.INSTRUCTION_DTYPES,
                                        warp_dtype=ubc.WARP_INSTRUCT_DTYPE,
                                        warp_aux_dtypes=ubc.WARP_AUX_DTYPES,
                                        warp_aux_shapes=ubc.WARP_AUX_SHAPES,
                                        topology=json_str_top,
                                        units=units,
                                        sparse_fields={'velocities' : 10},
                                        # select the atoms you would like
                                        # to be saved in the 'positions'
                                        # field
                                        main_rep_idxs=selection_atom_idxs,
                                        full_system_rep_freq=100)
 #+END_SRC

 Here the full_system_rep_freq should default to None and that signals
 that there should be no saving of the full system as an alternate rep.
** TODO [#B] get methods for warp, bc, resampling records              :core:

** TODO [#B] update iter_trajs_field for sparse fields
>>>>>>> cd4305e5

** TODO [#B] restarting simulations, multiple runs                     :core:


** TODO [#B] check file is correct

I noticed that constructing a WepyHDF5 object from a TrajHDF5 file
there is no complaint. There should be.

** TODO [#B] allow for passing in of real np.dtypes to resampling records :core:api:

special handling for the variable length "tokens"

** TODO [#B] add records for the boundary conditions               :core:api:
This needs to be implemented in the WepyHDF5 and in the actual
boundary conditions class.

** TODO [#B] implement SWMR                                         :feature:




** TODO [#B] concat function                                    :feature:api:

I want to have a concat function similar to other major libraries that
puts runs from different simulations together. The specifications I
want it to have are:

- options for inplace and copying
  - inplace on a 'master' file object, probably the first in the list passed.
  - another option (True by default) which deletes the members of the
    concat after a successful concatenation
  - make a copy of the new file and leave all the others untouched

** TODO [#B] full slice across datasets in TrajHDF5             :feature:api:

get all values for a collection of indices, with fancy slicing

Call it a cycle cross section.

Should be a function for each field of a run to get the cycle data:
- cycle_resampling(run_idx, cycle_idxs)
- cycle_boundary_conditions(run_idx, cycle_idxs)
- cycle_warping(run_idx, cycle_idxs)
- cycle_trajectories(run_idx, cycle_idxs)
- cycle_cross_section(run_idx, cycle_idxs, fields=['trajectories', 'resampling',
                                                   'boundary_conditions', 'warping'])
  - which calls the other functions based on what they are.


Nazanin was supposed to be working on this.

** TODO [#B] implement run cycle slice                  :feature:api:nazanin:


** TODO [#B] implement run cycle map function           :feature:nazanin:api:

** TODO [#B] implement run cycle compute observables    :feature:nazanin:api:



** TODO [#C] HDF5 topology                                    :core:topology:

** TODO [#C] save weights on export_traj to TrajHDF5                :feature:

Save them in the observables.

Do we save them automatically?
as an option?
- [X] Or must be done manually?

** TODO [#C] Virtual Datasets (VDS) for adding observables          :feature:
** TODO [#C] implement chunking strategies                      :feature:api:

- [ ] protein, ligand, solvent
- [ ] ligand, binding-site

** TODO [#C] compliance infrastructure                          :feature:api:

** TODO [#C] only accept Quantity type objects that match/convert units :feature:api:

This will require choosing a unit library:
- simtk.units
- pint

** TODO [#C] simulation reproducibility metadata                :feature:api:

** TODO [#C] traj object for trajs in WepyHDF5                  :feature:api:

This would have the same API as the TrajHDF5 object.

** TODO [#C] add support for trajectory total ordering          :feature:api:

That means a single unique positive integer index for every trajectory in the whole file.

Support this as an trajectory selector in the iter_trajs.

** TODO [#C] save only complement for sparse atom slices            :feature:

Instead of saving the entire system of atoms for sparse full systems
you could just save the complement to the main positions field.

** TODO [#C] use h5py variable length datasets instead of my solution :feature:backend:

Didn't know this was a feature of h5py and am curious to see how this
is implemented underneath and whether it is an hdf5 standard thing.

H5py is not the only library we want to be read this data from.

** TODO [#C] use h5py enumeration type instead of my solution :feature:backend:



** CANCELLED [#B] fix compute observable to write feature vector style :core:

This isn't really something I can fix since it relies on the
observable function being correct.

Unless I changed that so that the observable function works on a
single frame and then is mapped onto the whole trajectory.

Maybe that is the wayt o go. Since it makes writing those functions
easier anyways.


hmm this would involve rewriting the `traj_fields_map` function which
is not trivial.

The way it is now I would need to have the mapping function understand
this.

Or I could wrap the passed in function in a wrapper that understands
that it is a trajectory fields dictionary it is working with and not a
single frame.

Ok well I was able to do this and I think I am remembering why I had
to do it this way which was that this method will work for a normal
map function, except you can't do this and pickle the objects which is
needed for using something like scoop which uses a message queue.

Okay demoting this but the branch will still exist.


** CANCELLED [#B] allow for arbitrary number of frames to be saved in HDF5 traj part :core:

<|MERGE_RESOLUTION|>--- conflicted
+++ resolved
@@ -25,29 +25,6 @@
 ** TODO [#B] rewrite WExplore2 and WExplore in general framework        :app:
 
 * HDF5
-
-<<<<<<< HEAD
-** TODO [#A] get methods for warp, bc, resampling records              :core:
-*** DONE resampling records
-#+BEGIN_SRC python
-resampling_records = wepy_h5.run_resampling_records(run_idx)
-#+END_SRC
-
-Will return a list of tuples of the form (decision_enum_id, record)
-*** TODO resampling aux_data
-
-- [X] written
-- [ ] test
-
-I need to make the Lennard Jones example have stuff to test on.
-
-That means it needs to actually store some aux data from the resampler
-*** TODO warp records
-*** TODO warp aux_dat
-*** TODO boundary conditions records
-*** TODO boundary conditions aux data
-=======
->>>>>>> cd4305e5
 
 ** DONE [#A] sparse atoms slices                                    :feature:
 
@@ -70,7 +47,7 @@
 - methods for writing restarts for appropriate MD engines
 
 So what is the API to look like.
-<<<<<<< HEAD
+
 
 When I am calling the reporter I will want an option like this:
 
@@ -135,25 +112,6 @@
 Here the full_system_rep_freq should default to None and that signals
 that there should be no saving of the full system as an alternate rep.
 
-** TODO [#A] Lennard Jones full test data
-*** TODO resampling records
-- [ ] make sure to get CLONEs
-*** TODO resampling aux data
-
-- [ ] use a resampler that returns resampling aux_data
-
-This is in the new WExplore2 stuff, but it will be a royal pain to
-merge that...
-
-I could do this with a properly implemented WExplore resampler with a
-distance metric that actually makes sense for Lennard Jones
-*** DONE warp records
-*** DONE warp aux data
-*** TODO boundary conditions records
-*** TODO boundary conditions aux data
-
-=======
->>>>>>> cd4305e5
 
 When I am calling the reporter I will want an option like this:
 
@@ -181,10 +139,6 @@
 and the wepyHDF5 only has the alt_reps, which makes it sufficiently
 abstract.
 
-<<<<<<< HEAD
-Okay demoting this but the branch will still exist.
-=======
-=======
 So the whole mainb_rep_idxs thing needs to be handled in the reporter
 as a convenience option.
 
@@ -317,10 +271,46 @@
 
  Here the full_system_rep_freq should default to None and that signals
  that there should be no saving of the full system as an alternate rep.
-** TODO [#B] get methods for warp, bc, resampling records              :core:
+
+** TODO [#A] get methods for warp, bc, resampling records              :core:
+*** DONE resampling records
+#+BEGIN_SRC python
+resampling_records = wepy_h5.run_resampling_records(run_idx)
+#+END_SRC
+
+Will return a list of tuples of the form (decision_enum_id, record)
+*** TODO resampling aux_data
+
+- [X] written
+- [ ] test
+
+I need to make the Lennard Jones example have stuff to test on.
+
+That means it needs to actually store some aux data from the resampler
+*** TODO warp records
+*** TODO warp aux_dat
+*** TODO boundary conditions records
+*** TODO boundary conditions aux data
+
+** TODO [#A] Lennard Jones full test data
+*** TODO resampling records
+- [ ] make sure to get CLONEs
+*** TODO resampling aux data
+
+- [ ] use a resampler that returns resampling aux_data
+
+This is in the new WExplore2 stuff, but it will be a royal pain to
+merge that...
+
+I could do this with a properly implemented WExplore resampler with a
+distance metric that actually makes sense for Lennard Jones
+*** DONE warp records
+*** DONE warp aux data
+*** TODO boundary conditions records
+*** TODO boundary conditions aux data
+
 
 ** TODO [#B] update iter_trajs_field for sparse fields
->>>>>>> cd4305e5
 
 ** TODO [#B] restarting simulations, multiple runs                     :core:
 
