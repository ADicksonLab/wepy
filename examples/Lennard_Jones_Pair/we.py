import sys
from copy import copy

import numpy as np

import simtk.openmm.app as omma
import simtk.openmm as omm
import simtk.unit as unit

from openmmtools.testsystems import LennardJonesPair
import mdtraj as mdj

from wepy.sim_manager import Manager
from wepy.resampling.wexplore2 import WExplore2Resampler
from wepy.openmm import OpenMMRunner, OpenMMWalker
from wepy.openmm import UNITS, GET_STATE_KWARG_DEFAULTS
from wepy.boundary_conditions.unbinding import UnbindingBC
from wepy.reporter.hdf5 import WepyHDF5Reporter

import scoop.futures

if __name__ == "__main__":

    report_path = sys.argv[1]
    n_steps = int(sys.argv[2])
    n_cycles = int(sys.argv[3])

    try:
        platform = sys.argv[4]
    except IndexError:
        platform = False

    test_sys = LennardJonesPair()

    integrator = omm.VerletIntegrator(2*unit.femtoseconds)
    context = omm.Context(test_sys.system, copy(integrator))
    context.setPositions(test_sys.positions)

    get_state_kwargs = dict(GET_STATE_KWARG_DEFAULTS)
    init_state = context.getState(**get_state_kwargs)

    thermostat = omm.AndersenThermostat(300.0 * unit.kelvin, 1/unit.picosecond)
    barostat = omm.MonteCarloBarostat(1.0*unit.atmosphere, 300.0*unit.kelvin, 50)

    runner = OpenMMRunner(test_sys.system, test_sys.topology, integrator, platform='Reference')

    num_walkers = 10
    init_weight = 1.0 / num_walkers

    init_walkers = [OpenMMWalker(init_state, init_weight) for i in range(num_walkers)]

    mdtraj_topology = mdj.Topology.from_openmm(test_sys.topology)
    resampler = WExplore2Resampler(topology=mdtraj_topology,
                                   ligand_idxs=np.array(test_sys.ligand_indices),
                                   binding_site_idxs=np.array(test_sys.receptor_indices),
                                   pmax=0.1)

    ubc = UnbindingBC(cutoff_distance=0.5,
                      initial_state=init_walkers[0],
                      topology=mdtraj_topology,
                      ligand_idxs=np.array(test_sys.ligand_indices),
                      binding_site_idxs=np.array(test_sys.receptor_indices))

    json_top_path = 'pair.top.json'
    with open(json_top_path, 'r') as rf:
        json_str_top = rf.read()

<<<<<<< HEAD

    # make a dictionary of units for adding to the HDF5
    units = {}
    for key, value in dict(UNITS).items():
        try:
            unit_name = value.get_name()
        except AttributeError:
            print("not a unit")
            unit_name = False

        if unit_name:
            units[key] = unit_name


=======
    report_path = 'results.wepy.h5'
>>>>>>> 897b7295
    reporter = WepyHDF5Reporter(report_path, mode='w',
                                decisions=resampler.DECISION,
                                instruction_dtypes=resampler.INSTRUCTION_DTYPES,
                                warp_dtype=ubc.WARP_INSTRUCT_DTYPE,
                                warp_aux_dtypes=ubc.WARP_AUX_DTYPES,
                                warp_aux_shapes=ubc.WARP_AUX_SHAPES,
                                bc_dtype=None,
                                bc_aux_dtypes=None,
                                bc_aux_shapes=None,
                                topology=json_str_top,
                                units=units)

    sim_manager = Manager(init_walkers,
                          runner=runner,
                          resampler=resampler,
                          boundary_conditions=ubc,
                          work_mapper=map,
                          reporter=reporter)

    print("Number of steps: {}".format(n_steps))
    print("Number of cycles: {}".format(n_cycles))

    steps = [n_steps for i in range(n_cycles)]
    print("Running Simulation")

    sim_manager.run_simulation(n_cycles, steps, debug_prints=True)<|MERGE_RESOLUTION|>--- conflicted
+++ resolved
@@ -21,14 +21,8 @@
 
 if __name__ == "__main__":
 
-    report_path = sys.argv[1]
-    n_steps = int(sys.argv[2])
-    n_cycles = int(sys.argv[3])
-
-    try:
-        platform = sys.argv[4]
-    except IndexError:
-        platform = False
+    n_steps = int(sys.argv[1])
+    n_cycles = int(sys.argv[2])
 
     test_sys = LennardJonesPair()
 
@@ -65,8 +59,6 @@
     with open(json_top_path, 'r') as rf:
         json_str_top = rf.read()
 
-<<<<<<< HEAD
-
     # make a dictionary of units for adding to the HDF5
     units = {}
     for key, value in dict(UNITS).items():
@@ -79,10 +71,7 @@
         if unit_name:
             units[key] = unit_name
 
-
-=======
     report_path = 'results.wepy.h5'
->>>>>>> 897b7295
     reporter = WepyHDF5Reporter(report_path, mode='w',
                                 decisions=resampler.DECISION,
                                 instruction_dtypes=resampler.INSTRUCTION_DTYPES,
